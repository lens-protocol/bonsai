# Momoka

<img src="./images/logo.png" />

## Disclaimer

We would like to emphasize that this project is currently in its beta phase and incorporates new, innovative technology. As with any cutting-edge solution, there may be potential challenges or undiscovered issues that could arise during its initial stages. We are committed to continually refining and improving our offering, and we appreciate your understanding and patience as we work diligently to perfect this technology. Please feel free to provide feedback or report any issues, as your input is invaluable in helping us enhance the user experience and overall functionality of our project.

# Momoka explorer

You can explore all momoka transactions on the explorer [here](https://momoka.lens.xyz). It is also open-source https://github.com/lens-protocol/momoka-explorer.

<img src="./images/momoka-explorer.jpg" />

# Momoka Verifier

The Momoka Verifier enables you to operate a trustless verifier node that validates LENS DA publications in real-time. Additionally, it can serve as an indexer, allowing you to stream and index the data yourself. This open-source solution relies exclusively on software that you can run independently, without any dependency on LENS. This ensures that even if LENS were to cease operation, you would retain access to your content, maintain proof of ownership, and continue to utilize it, all thanks to a decentralized data availability storage layer.

For information on how to run this software, please refer to the [Technical code and how to run a verifier](#technical-code-and-how-to-run-a-verifier) section.

## What is DA?

DA stands for Data Availability. It refers to the concept of storing data in a decentralized availability layer, which is more cost-effective than storing it on an EVM chain. The DA has no latency, meaning the data is produced and queryable instantly, in contrast to IPFS and EVM chains, which always have latency until they are considered complete. We utilize Arweave and Bundlr for this purpose. Arweave is a decentralized, permanent storage network with over 100 nodes in operation (as writing this documentation); it is being increasingly adopted by various NFT projects. Bundlr enhances Arweave's scalability while providing DA guarantees, enabling the use of EVM wallets to save DA logic and serving as a tool to rapidly push data to Arweave. DA can be used to store actions like posts, comments, mirrors, and more; initially, we are focusing on publications. The goal is to keep the DA layer affordable and scalable while still verifying transactions on Polygon using EVM simulations. DA requires a one-time payment for data storage and is backed by mathematical and hardware history guarantees.

Using this software, you can verify that a particular action would have been executed on-chain. The approach involves performing the same signing actions as you would on an EVM chain, but without actually sending the transaction (which consumes gas to store in the EVM state). Instead, you create a DA standard and save it on a DA layer, complete with proofs and all the required information. This enables ANYONE to cross-check the data, providing 100% proof that the action must have been performed by someone capable of creating the transaction signature and submitting it. This can be demonstrated by simulating the transaction. This approach allows LENS to scale while maintaining the core values of "ownership" and "trust" provided by the blockchain.

## Why do we need to use DA?

EVM can store state indefinitely, but at a cost; blockchains were designed for trustless transactional systems. EVM is secured by the network and mined into the chain; the data on-chain is immutable and verifiable at any time, ensuring trust. However, storing data on-chain is expensive, and EVM machines can only process a limited number of transactions per block based on maximum gas limits. Polygon is a shared block space; and at the moment has challenges scaling beyond 50-100 TPS. With 2-second block times, some latency is unavoidable, and max gas limits per block make scaling challenging, if not impossible. For context, Twitter experiences peak rates of 25,000 TPS; while LENS may not require this level of capacity yet, scalability is a critical consideration. This is where DA layers come in; they offer a more affordable solution for storing data with a one-time payment, backed by mathematical guarantees and a history of decreasing hardware costs over time. Moreover, these DA layers are decentralized, preserving this aspect of the system. DA enables scalability beyond 25,000 TPS, and even more; if we aim to revolutionize the world of core social ownership, we must be able to scale accordingly.

## What are transactions on EVM machines?

A transaction on an EVM machine alters some form of state; it is signed by the wallet's private key and then transmitted to the network. The network verifies the signature and executes the transaction, which contains logic that can either succeed or revert. If the transaction reverts, it is not included in the new block; if it succeeds, it is incorporated into the new block and confirmed by other miners. Miners are incentivized to perform these confirmations. This process ensures that transactions cannot be "faked," as they require a valid signature from a trusted key. Furthermore, a transaction can only succeed or revert—nothing more, nothing less. As the EVM progresses block by block and updates the state each time, it raises the question: what if you performed all steps of a transaction, except actually sending it, for actions that don't involve transferring funds or trustless executions?

## How can DA and EVM work together?

LENS is deployed on Polygon, an EVM-based platform. All actions—such as posts, comments, mirrors, follows, and collects are transactions that are built, signed, and sent to be stored on the EVM machine. In the new system, transactions are still built and require a signature from a wallet that would pass the state on-chain, but they are not actually sent. Instead, the transaction signature and typed data are used to create DA metadata, which is then transmitted to a DA layer containing information such as block number, signed typed data, transaction signature, and other crucial details. This data is structured in a way that can be fully verified with just having an archive node.

EVM machines function as large state machines. The EVM JSON-RPC methods allow you to simulate transactions using `eth_call`, determining the outcome of a transaction without actually sending it. You can specify a block number to run the simulation and use the signed typed data transaction with the typed data. This can be done with every `withSig` method on the LENS contracts. With just a Polygon node, anyone can verify that the data on the DA layer is accurate and would have been valid at that point in time. Since the typed data contains expiry times and nonces, it can be proven in a secure manner and can not be submitted by anyone else, edge cases around this are huge reorg ranges which we cover below.

The advantage of this approach is that the data is stored on a decentralized layer, meaning that no centralized entity controls the content. Users retain ownership of their publications, and if any part of LENS were to disappear, all the data would remain verifiable, accessible, and usable by anyone. This demonstrates the power of decentralization, ensuring that users' data cannot be taken away from them.

## What does this mean?

This approach allows LENS to scale to a lot higher TPS, which is currently unattainable with an EVM chain, while also providing a more cost-effective solution. This can be achieved without compromising the core ownership of the social graph, and the indexing process remains familiar for app developers. Using this system is optional; those who prefer can continue to store everything on Polygon. However, if a publication doesn't require the power of a trustless execution layer, there's no need to use the EVM state.

## Momoka vs polygon side by side

Here are diagrams that show how a transaction would look like on Polygon versus a transaction using the DA layer. These diagrams are meant to provide a simplified high-level overview of how the transactions work, while more detailed information is provided below with all the necessary technical details.

### Polygon

<img src="./images/current-polygon-flow.jpg" />

### Momoka

<img src="./images/momoka-flow.jpg" />

## Comparison

<img src="./images/tech-comparison.jpg" />

The reason momoka security is medium and not high is that in theory a submitter could refuse to process transactions from certain users even though validators could do this as well as we only have 1 for now the fix is more. As we increase more submitters this comes down, also the bad submitters could in theory flood the system without any slashing mechanism. This is a problem that will be solved in the future.

We'd like to emphasize that while using Momoka, you can enjoy the benefits of finality, scalability, and cost-effectiveness. However, there is a slight tradeoff in terms of security, especially until we have many verifiers and submitters in the network. This is similar to what would happen to Ethereum's security if it lost all its validators. It's a tradeoff we're willing to make for now during our beta phase. We firmly believe that the advantages of the DA outweigh the disadvantages, even though we cannot start fully decentralized. Nevertheless, we're committed to working towards that goal with momoka.

## Hyperscale

<img src="./images/hyperscale-for-data.jpg" />

## Momoka Submitters

To maintain trust, submitters must be held accountable for their actions and face potential penalties for misconduct. Initially, the submitter whitelist will consist of a single address owned by LENS. As the approach is proven, the system can be expanded to allow anyone to become a submitter, with incentives for good behavior and penalties for bad actors. If submitters have nothing to lose, they could flood the system with invalid submissions, overwhelming verifiers and causing delays. During the beta phase, LENS will be responsible for correcting any errors, with bug bounties planned for the post-beta period. Ultimately, the goal is to have multiple submitters contributing to the system. It's important to note that certain errors, such as `UNKNOWN`, `CAN_NOT_CONNECT_TO_BUNDLR`, `BLOCK_CANT_BE_READ_FROM_NODE`, `DATA_CANT_BE_READ_FROM_NODE`, and `SIMULATION_NODE_COULD_NOT_RUN`, `POTENTIAL_REORG` are related to third-party software issues and not considered critical verifier errors. The verifier will retry these errors later to see if they still pass. Over time, the entire system could become decentralized. For now, this beta approach represents the first attempt at scaling using a hybrid module model.

### Momoka Submitters' responsibilities

Submitters are responsible for validating, building up DA metadata, and submitting it to Arweave/Bundlr. After generating proofs with the DA submission, the data is uploaded to Arweave via Bundlr, with an instantaneous response. The submitter must provide proofs that anyone can contest. Verifier software listens for DA publications sent from whitelisted submitter addresses and verifies their validity.

### Momoka Submitter flow

The flow diagram shows the submitter flows in detail; the first submitter will be within the LENS API to allow for easy integration for all.

<img src="./images/submitter-flow.jpg" />

### Momoka Future of decentralised submitters

This is a rough look at how this could work in the future in a trustless manner. This is not the final solution but a rough idea of how it could work on a very high-level vision.

<img src="./images/decentralized-submitters.jpg" />

## Momoka Verifiers

Verifiers are tasked with monitoring DA publications from submitters and confirming their validity. They must follow specific criteria when evaluating incoming publications, with the primary goal of ensuring the submitter is truthful. Anyone can run a verifier using open-source software and a few commands. The verifier utilizes LevelDB for quick storage of passed results. The code has the capability to use a forked archive node with Foundry's `anvil` for local machine execution. However, for optimal speed, it is recommended to use an archive node directly (Alchemy is suggested but not required). All that's needed to run a verifier is an archive node.

## Momoka Current limitations with DA publications

- DA publications must use the `RevertCollectModule` and no `ReferenceModule`. This will be addressed in a future release.
- For now, DA comments can only be added to other DA publications; they cannot be mixed. This limitation will be explored after the v1 launch.
- DA mirrors can only mirror DA publications, not Polygon publications. This issue will be addressed post-v1 launch.
- While it's not possible to prove DA publications on other DA publications on Polygon (as they are not on-chain), it's still possible to verify the signatures and transactions as valid. However, simulations cannot be executed in this scenario.
- When verifying a submission, the pointer is checked as well. Only the first pointer is checked, not unlimited pointers, as the other verifications would have been done by the verifier.

## Compatibility with signature-free transactions

A top-class UX is essential for LENS users. DA publications work with the dispatcher, which can post, mirror, or comment on users' behalf. If enabled, this will pass state checks. The LENS contract logic states that if the dispatcher signs on behalf of the user, it will result in a valid transaction. Users who don't want to trust the dispatcher can still sign the typed data with their wallet and submit it through the submitter. This process is similar to the current flow, but the transaction is sent to a submitter instead of a Polygon node.

## Gasless transactions

DA operations don't require gas, making them free to use. The app still needs to upload the contentURI to a resolvable location, the submitter pays for storage of DA metadata on Arweave/Bundlr, which is significantly cheaper than EVM gas prices (up to 1000x cheaper).

## Timestamp proofs for picking the block number

You might be concerned that a submitter could deceive about which block to submit on, but that's where Bundlr timestamp proofs come into play. In addition, each signature has a deadline that corresponds to the timestamp of an already mined block, rendering the signature invalid if sent. Bundlr enables you to request a timestamp proof that returns the current timestamp while storing it, allowing anyone to verify that the time was generated by them. This becomes our source of truth for determining the appropriate block number to use; we should use the block number closest to the timestamp generated by Bundlr. It's important to note that latency will inevitably occur due to node software, so if it selects a block number and, upon verification, it is one behind, we consider this an acceptable threshold.

## Handling reorgs

A reorg on the EVM chain occurs when the blockchain structure changes, often due to a consensus failure or attack. This can lead to previously confirmed transactions becoming unconfirmed, and vice versa. It has significant security implications, making it crucial to be aware of the potential for reorgs and take measures to mitigate their impact. Developers at Polygon and other organizations working on EVM software are striving to reduce the frequency and depth of reorgs, making the issue less concerning. As a general precaution, waiting before considering a transaction final, much like how centralized exchanges operate, is the safest approach - the longer the wait, the lower the risk of a reorg affecting the transaction. In Momoka's first beta version, users cannot mix DA actions with EVM on-chain actions, which was implemented intentionally to simplify handling reorgs.

Currently, the validator doesn't recheck proofs once they are validated, as its primary objective is to validate as quickly as possible for the initial proof. However, as we start integrating DA actions with EVM on-chain actions, we will need to incorporate reorg handling and enable the verifier to recheck intelligently.

For now, any reorg handling or rechecking must be performed outside of the validator software. For example, the LENS API also monitors reorgs and re-validates proofs if a reorg affects any DA actions.

If a transaction is part of a reorg and ends up in a different block or not included at all, the proofs should be re-validated using the new blockchain state, ensuring their validity despite the reorg.

As we are not mixing and matching actions we remove a lot of the issues but not all, the edge cases that could cause issues are situations where for example someone sets a dispatcher and then straight away performs an DA action that has the dispatcher sign on their behalf, and then a reorg follows. If the transaction which adds the dispatcher to the profile is not resubmitted or is resubmitted at a higher block number, the proofs would fail. In that case, rerunning the proofs would return a `POTENTIAL_REORG` error which is not "bad" in terms of a submitter doing wrong as they could not of predicted it, you can handle this then as needed. Once we start integrating the cross actions, we will handle such cases within the validator.

A reorg of the blockchain can potentially affect the signing expiry of transactions. In the unlikely scenario of a severe reorg where time goes backwards on a block, it's conceivable that a transaction could be submitted to the chain that you never intended to. While this is a highly improbable edge case, it's essential to be aware of the possibility. As we embark on building the on-chain publications and DA publication connection, we'll delve deeper into these complex topics.

## Future of Momoka

As we said above this is very much in BETA and as we learn, shape and grow the solution we envision the architecture will end up looking something like this, with decentralised submitters and verifiers.

<img src="./images/momoka-network.jpg" />

## DA publication metadata

Momoka verifier supports both v1 and v2 publications.
We will show you a few examples of the `DA` metadata and then explain each field.

### Post v1 example

```js
{
  signature:'0x87866d620636f62aa3930d8c48be37dac77f96f30a9e06748491934fef75e7884a193d59fc486da3ea35f991bbd37a04ea4997e47f191d626ad2b601e3cc57a71c',
  dataAvailabilityId: '951a2a24-46fd-4306-8c31-46a8318a905e',
  type: MomokaActionTypes.POST_CREATED,
  timestampProofs: {
    type: MomokaProvider.BUNDLR,
    hashPrefix: '1',
    response: {
      id: 'f7_YMkEqiALN9PCtK5LXxFDlc3EEi20-DWl57KxDMbw',
      timestamp: 1674736509185,
      version: '1.0.0',
      public:
        'sq9JbppKLlAKtQwalfX5DagnGMlTirditXk7y4jgoeA7DEM0Z6cVPE5xMQ9kz_T9VppP6BFHtHyZCZODercEVWipzkr36tfQkR5EDGUQyLivdxUzbWgVkzw7D27PJEa4cd1Uy6r18rYLqERgbRvAZph5YJZmpSJk7r3MwnQquuktjvSpfCLFwSxP1w879-ss_JalM9ICzRi38henONio8gll6GV9-omrWwRMZer_15bspCK5txCwpY137nfKwKD5YBAuzxxcj424M7zlSHlsafBwaRwFbf8gHtW03iJER4lR4GxeY0WvnYaB3KDISHQp53a9nlbmiWO5WcHHYsR83OT2eJ0Pl3RWA-_imk_SNwGQTCjmA6tf_UVwL8HzYS2iyuu85b7iYK9ZQoh8nqbNC6qibICE4h9Fe3bN7AgitIe9XzCTOXDfMr4ahjC8kkqJ1z4zNAI6-Leei_Mgd8JtZh2vqFNZhXK0lSadFl_9Oh3AET7tUds2E7s-6zpRPd9oBZu6-kNuHDRJ6TQhZSwJ9ZO5HYsccb_G_1so72aXJymR9ggJgWr4J3bawAYYnqmvmzGklYOlE_5HVnMxf-UxpT7ztdsHbc9QEH6W2bzwxbpjTczEZs3JCCB3c-NewNHsj9PYM3b5tTlTNP9kNAwPZHWpt11t79LuNkNGt9LfOek',
      signature:
        'Requv25_byuhK_k0JPz2tjKLhmqUv1XGt4My88utf8AHpl8awJKPMUQV3LJIQABMXf9ZsM2RZNiPhKEilkefGD-fTqkZZI5ybHooP8hc-lx2mAdM0XfCw-SC-yhdDU3OoOat7bwVy0HvOJm8xc6HpqgdbnTotX3LuPAo_xEV5GxrB5giK1IY8ZBJEsIjZw6okSzEStfmm94zAG44SmtTDXJk0IpeBpQiiZks63quZkPETGR9nfYl9-5D4UjQZHsx1eqV_9Pa4vYMOnTXD5LB8ysi2C576QjJAFICEZtRF2rXyZm1yfWBY8ODrnoZx-RBB5pqAwqrwA4DBI_UBHmbB7lL_3DK4911bZbC03T1KUw5QZn6eWjnoyxIv_UG9B3Bht0UDPIgGXA2tKeUsdrrh2JPAImZIYXEhC5ZWqn-K4TZa586sGwpQVfHFvCuCA-9X6GspXKDqlqbys6sZk70OOhM4827JIs9dw_Hw8rwsPsGIJjP99x2iOnyH8FQynbW8TCnGQcsO7Xevj-1PGnIAsXqQO6E9_NkYAf8LSfsilY63ZhVNPgLnSS2BAR-28SpHW4GjXtN_nVzE1CoLmL3nczMqHTiZ-xalo_enYg0Ydx-ZqHF7cPrB5rQmR_uB_7zPKK5WgStxwVjHRBJ8MLxmW0Sylzf9K6IwwFy50klQHY',
      deadlineHeight: 1106524,
      block: 1106524,
      validatorSignatures: [],
    },
  },
  chainProofs: {
    thisPublication: {
      signature:
        '0xa3a969bd1ecdf7ca416340b513fd751df446b922809bd05f25509a98223b69594e4d0e5c27ce01111f80dd2df8ffd5f1af75bd6d663f55c4186ef773da2168ac1c',
      signedByDelegate: false,
      signatureDeadline: 1674736509,
      typedData: {
        types: {
          PostWithSig: [
            {
              name: 'profileId',
              type: 'uint256',
            },
            {
              name: 'contentURI',
              type: 'string',
            },
            {
              name: 'collectModule',
              type: 'address',
            },
            {
              name: 'collectModuleInitData',
              type: 'bytes',
            },
            {
              name: 'referenceModule',
              type: 'address',
            },
            {
              name: 'referenceModuleInitData',
              type: 'bytes',
            },
            {
              name: 'nonce',
              type: 'uint256',
            },
            {
              name: 'deadline',
              type: 'uint256',
            },
          ],
        },
        domain: {
          name: 'Lens Protocol Profiles',
          version: '1',
          chainId: 80001,
          verifyingContract: '0x60Ae865ee4C725cd04353b5AAb364553f56ceF82',
        },
        value: {
          profileId: '0x18',
          contentURI: 'ar://NKrOBI6zMU4mnptAGYvirARSvBAU-nkCITQ5-LZkEco',
          collectModule: '0x5E70fFD2C6D04d65C3abeBa64E93082cfA348dF8',
          collectModuleInitData: '0x',
          referenceModule: '0x0000000000000000000000000000000000000000',
          referenceModuleInitData: '0x',
          nonce: 243,
          deadline: 1674736509,
        },
      },
      blockHash: '0x43f670549e740c8b2b7b56967b8a24a546b734c83e05ba20a515faddddc7c345',
      blockNumber: 31429670,
      blockTimestamp: 1674736509,
    },
    pointer: null,
  },
  publicationId: '0x18-0x3a-DA-951a2a24',
  event: {
    profileId: '0x18',
    pubId: '0x3a',
    contentURI: 'ar://NKrOBI6zMU4mnptAGYvirARSvBAU-nkCITQ5-LZkEco',
    collectModule: '0x5E70fFD2C6D04d65C3abeBa64E93082cfA348dF8',
    collectModuleReturnData: '0x',
    referenceModule: '0x0000000000000000000000000000000000000000',
    referenceModuleReturnData: '0x',
    timestamp: 1674736509,
  }
}
```

### Post v2 example

```js
{
  signature: '0x255da3b710d96789ab4873919739fca75dbf439df42b6f4d46d25629910f6b561b3aba11533a46dc09cb577c65ecf1ac7d11cb7b5c12b002a2234ff0f7de01561b',
  dataAvailabilityId: '43a4436d-a14f-4121-97ad-ba9f7ee43ae0',
  type: 'POST_CREATED',
  timestampProofs: {
      type: 'BUNDLR',
      hashPrefix: '1',
      response: {
        id: 'PIdmqKf3QKmFHkyATwEUSavyInNCFdZKL7RARgGRQoI',
        timestamp: 1702891714460,
        version: '1.0.0',
        public: 'sq9JbppKLlAKtQwalfX5DagnGMlTirditXk7y4jgoeA7DEM0Z6cVPE5xMQ9kz_T9VppP6BFHtHyZCZODercEVWipzkr36tfQkR5EDGUQyLivdxUzbWgVkzw7D27PJEa4cd1Uy6r18rYLqERgbRvAZph5YJZmpSJk7r3MwnQquuktjvSpfCLFwSxP1w879-ss_JalM9ICzRi38henONio8gll6GV9-omrWwRMZer_15bspCK5txCwpY137nfKwKD5YBAuzxxcj424M7zlSHlsafBwaRwFbf8gHtW03iJER4lR4GxeY0WvnYaB3KDISHQp53a9nlbmiWO5WcHHYsR83OT2eJ0Pl3RWA-_imk_SNwGQTCjmA6tf_UVwL8HzYS2iyuu85b7iYK9ZQoh8nqbNC6qibICE4h9Fe3bN7AgitIe9XzCTOXDfMr4ahjC8kkqJ1z4zNAI6-Leei_Mgd8JtZh2vqFNZhXK0lSadFl_9Oh3AET7tUds2E7s-6zpRPd9oBZu6-kNuHDRJ6TQhZSwJ9ZO5HYsccb_G_1so72aXJymR9ggJgWr4J3bawAYYnqmvmzGklYOlE_5HVnMxf-UxpT7ztdsHbc9QEH6W2bzwxbpjTczEZs3JCCB3c-NewNHsj9PYM3b5tTlTNP9kNAwPZHWpt11t79LuNkNGt9LfOek',
        signature: 'Ab2bHqzPmgaVPZumC1la7N7xyH6KHYh017afzJn-dUDvVE-VenvpzBTO199BslAb0-hXj7TSRHy0GXW34qzxlich9pxqdQhgwjAy_whKPkTt2ZU7i89-9sm7FOEirkxYvpqo8c2rPHKmF0nkM1aMEKbYpXAxWJp-CCdMdBQDWzKrh2fhl9BNL8wTvPjDw5QHH-kCOXrnrptbO1KZrV3n30utnjMPhyoa2_Kgr96FgrFLvNfDNBoHoOcr_Nv4VHxPjkR3Ph70dFe_U4nzdSllJgyA12EgrAh2XIqZ4qnDBRxw5CBvY5XYoK0zvj-ikTotrFxUoazva6MoBJxlLEgpKbyF-ztEcvx8xQvFEqhGtJcQVmGvpR5RlGZdliozwt2N1VX9y8-NdGDPzfyhu9c_VBgzJQAThBvVDTNUcmHTygLipkc2YjYyD0I_etXRFhPtJqgY5Z9DSohAydqZ3IUSr-QoefLtypWe_DiJJleFGRliSpU5kgUqOaIH6D82iZctmYBS7oVsPkBp-37qjBHXB5u7t6gfpA9eWyJ-UCOoGpgy-I9YqhitSosMa24JgmTDIwx8Ab9AGhJcge-qpaXvNQbEwfMEHd5awMY4BRCLKm8kH8HBsHyWZllTrqLZzP25Lly-B3mM3NodybMTAXRyeca9uWqmlgZjrhE7cvy79Ns',
        deadlineHeight: 1328843,
        block: 1328843,
        validatorSignatures: [],
    },
  },
  chainProofs: {
    thisPublication: {
        signature: '0xf4c37eda3f8ea409b6fa51f53ff2db1fe778e9000e2ebc9e0bb9a5426f6617671194e5d4069c6c868dea9c6826173184b56d4730bd18dbbf3f7037f9e2dbbfc31c',
        signedByDelegate: true,
        signatureDeadline: 1702891712,
        typedData: {
        types: {
          Post: [{
            type: 'uint256',
            name: 'profileId',
          },
            {
              type: 'string',
              name: 'contentURI',
            },
            {
              type: 'address[]',
              name: 'actionModules',
            },
            {
              type: 'bytes[]',
              name: 'actionModulesInitDatas',
            },
            {
              type: 'address',
              name: 'referenceModule',
            },
            {
              type: 'bytes',
              name: 'referenceModuleInitData',
            },
            {
              type: 'uint256',
              name: 'nonce',
            },
            {
              type: 'uint256',
              name: 'deadline',
            },
          ],
        },
        domain: {
            name: 'Lens Protocol Profiles',
            version: '2',
            chainId: 137,
            verifyingContract: '0xDb46d1Dc155634FbC732f92E853b10B288AD5a1d',
        },
        value: {
            profileId: '0x010ba2',
            contentURI: 'https://data.lens.phaver.com/api/lens/posts/09e32dc3-280c-41b6-84af-adfe00b1518b',
            actionModules: [],
            actionModulesInitDatas: [],
            referenceModule: '0x0000000000000000000000000000000000000000',
            referenceModuleInitData: '0x',
            nonce: 0,
            deadline: 1702891712,
        },
      },
      blockHash: '0x345881b9a7e9450b0d7a6a393f7d0eeaab76c638ddf1b73911bd895d904acf0f',
      blockNumber: 51266720,
      blockTimestamp: 1702891712,
    },
    pointer: null,
  },
  publicationId: '0x010ba2-0x0753-DA-43a4436d',
  event: {
    postParams: {
        profileId: '0x010ba2',
        contentURI: 'https://data.lens.phaver.com/api/lens/posts/09e32dc3-280c-41b6-84af-adfe00b1518b',
        actionModules: [],
        actionModulesInitDatas: [],
        referenceModule: '0x0000000000000000000000000000000000000000',
        referenceModuleInitData: '0x',
    },
    pubId: '0x0753',
    actionModulesInitReturnDatas: [],
    referenceModuleInitReturnData: '0x',
    transactionExecutor: '0xbb8d9991542baC0c77bF8f8E650CAb7B873c3C6D',
    timestamp: 1702891712,
  }
}
```

### Comment v1 example

```js
{
  signature:
    '0xcd9824d89bd3b237ed1230cf914630d756cae83904d835a1e85d37c11dbfab5e42c1f02042469ab29a3ccbd428c9a64576ad77f5876130b9c2bd49e0a83e9b7c1c',
  dataAvailabilityId: '9a0b1d2b-e36e-48fc-87b4-b5f3f509b494',
  type: MomokaActionTypes.COMMENT_CREATED,
  timestampProofs: {
    type: MomokaProvider.BUNDLR,
    hashPrefix: '1',
    response: {
      id: 'xtVsUj5j1T4T86IQlJk2u-KubGD5oKIXOJQlU3KyGR0',
      timestamp: 1674747795383,
      version: '1.0.0',
      public:
        'sq9JbppKLlAKtQwalfX5DagnGMlTirditXk7y4jgoeA7DEM0Z6cVPE5xMQ9kz_T9VppP6BFHtHyZCZODercEVWipzkr36tfQkR5EDGUQyLivdxUzbWgVkzw7D27PJEa4cd1Uy6r18rYLqERgbRvAZph5YJZmpSJk7r3MwnQquuktjvSpfCLFwSxP1w879-ss_JalM9ICzRi38henONio8gll6GV9-omrWwRMZer_15bspCK5txCwpY137nfKwKD5YBAuzxxcj424M7zlSHlsafBwaRwFbf8gHtW03iJER4lR4GxeY0WvnYaB3KDISHQp53a9nlbmiWO5WcHHYsR83OT2eJ0Pl3RWA-_imk_SNwGQTCjmA6tf_UVwL8HzYS2iyuu85b7iYK9ZQoh8nqbNC6qibICE4h9Fe3bN7AgitIe9XzCTOXDfMr4ahjC8kkqJ1z4zNAI6-Leei_Mgd8JtZh2vqFNZhXK0lSadFl_9Oh3AET7tUds2E7s-6zpRPd9oBZu6-kNuHDRJ6TQhZSwJ9ZO5HYsccb_G_1so72aXJymR9ggJgWr4J3bawAYYnqmvmzGklYOlE_5HVnMxf-UxpT7ztdsHbc9QEH6W2bzwxbpjTczEZs3JCCB3c-NewNHsj9PYM3b5tTlTNP9kNAwPZHWpt11t79LuNkNGt9LfOek',
      signature:
        'TZh1F7z14pbuHq7IBlHqnhT4PXEa2dQngiL-iHEXot3-w_ScVLyN9naCeuHvAP4mialS62YPucToy4o1UQlMEtTYS2i6C0rPap32xGi2yDA6AtzURf-xELI33em-mr9QIEuOph34t0yRLn3_Bl0n-AV4jyjVSgHdYjUT0vNZx3TbRkBi_v0PgJHDYkyezP_NrZgTomEe_VZmBgozc0J9zzK6atbIdsPnHYDbY3qzTujJEwogVQa311lNZvVe2ND6MR_0EUyVVW0esin6dyYEIPPCrjlFwMMgaoW4vBbGd1d11cRGopYgNvcX_0EuwAWYGwi8XW_GNGyrk4Df14VnOXAuP4NKd5oia820Be1vqwuAs3ubWX0OQ7CttOgohO9ns7CjYg9DVIwY5-AuJd2wAK6eI09fot-lTNVwtMVBvyxQ4GWaYspMcqkpysOY-5ow0wFp7K4Ad1FI4NO71cbEZQWD8ou08_A5Gd2a6qZF2fb7IJKka0aim26N858faf1nqViZfL-aym-AW60ydNav8inrTxVTMXml61WeG4KwlQXDrdoWkEquLB-1mJ-_519ozgy0QjSbyctp4LjpDpdp-yiJvzfweMFVRIKxarVB9Vvc0NFhyllE8sZud8zLBZ7wo7GG_1wijCJaICo-iD_FK97ZegnhotGLzeDC-KqY2vQ',
      deadlineHeight: 1106619,
      block: 1106619,
      validatorSignatures: [],
    },
  },
  chainProofs: {
    thisPublication: {
      signature:
        '0x5156c7e636be61a305373df811d8444b7715448e2bde3fe69d388f301270d83d72796c5ef58283c1a9d32b37033a6b567a32addb78aedef0957fbf56956cd2351b',
      signedByDelegate: false,
      signatureDeadline: 1674747793,
      typedData: {
        types: {
          CommentWithSig: [
            {
              name: 'profileId',
              type: 'uint256',
            },
            {
              name: 'contentURI',
              type: 'string',
            },
            {
              name: 'profileIdPointed',
              type: 'uint256',
            },
            {
              name: 'pubIdPointed',
              type: 'uint256',
            },
            {
              name: 'referenceModuleData',
              type: 'bytes',
            },
            {
              name: 'collectModule',
              type: 'address',
            },
            {
              name: 'collectModuleInitData',
              type: 'bytes',
            },
            {
              name: 'referenceModule',
              type: 'address',
            },
            {
              name: 'referenceModuleInitData',
              type: 'bytes',
            },
            {
              name: 'nonce',
              type: 'uint256',
            },
            {
              name: 'deadline',
              type: 'uint256',
            },
          ],
        },
        domain: {
          name: 'Lens Protocol Profiles',
          version: '1',
          chainId: 80001,
          verifyingContract: '0x60Ae865ee4C725cd04353b5AAb364553f56ceF82',
        },
        value: {
          profileId: '0x18',
          profileIdPointed: '0x18',
          pubIdPointed: '0x3a',
          contentURI: 'ar://5JNO_BIyW7sD8crn1PPt3SrCZUKF9t-f8Rs13Zh1w1Q',
          referenceModule: '0x0000000000000000000000000000000000000000',
          collectModule: '0x5E70fFD2C6D04d65C3abeBa64E93082cfA348dF8',
          collectModuleInitData: '0x',
          referenceModuleInitData: '0x',
          referenceModuleData: '0x',
          nonce: 243,
          deadline: 1674747793,
        },
      },
      blockHash: '0x11b2e5b1b7fa87c3a30d10d6f0416f5cb540c30ac7ae4b1be5058d9b5031e172',
      blockNumber: 31434975,
      blockTimestamp: 1674747793,
    },
    pointer: {
      location: 'ar://TEoFkgD0m-LLQkfViuCTKfCLK_xpSxzPUNoMjBLnvlI',
      type: DAPublicationPointerType.ON_DA,
    },
  },
  publicationId: '0x18-0x3a-DA-9a0b1d2b',
  event: {
    profileId: '0x18',
    pubId: '0x3a',
    contentURI: 'ar://5JNO_BIyW7sD8crn1PPt3SrCZUKF9t-f8Rs13Zh1w1Q',
    profileIdPointed: '0x18',
    pubIdPointed: '0x3a',
    referenceModuleData: '0x',
    collectModule: '0x5E70fFD2C6D04d65C3abeBa64E93082cfA348dF8',
    collectModuleReturnData: '0x',
    referenceModule: '0x0000000000000000000000000000000000000000',
    referenceModuleReturnData: '0x',
    timestamp: 1674747793,
  }
}
```

### Comment v2 example

```js
{
    signature: '0x6e0e55679ca0b42dcb8fd82f8c5837088785c41de23ee3932577f5322741ebe72bc7af941aa775c86b1738ba36c904a4768806794443d9900c5274c7d156ac3c1c',
    dataAvailabilityId: '78851796-9590-4822-97de-ceb265510b5d',
    type: 'COMMENT_CREATED',
    timestampProofs: {
        type: 'BUNDLR',
        hashPrefix: '1',
        response: {
            id: 'RQ8mCXnYCluZIop4Lw5oEkEGiZo3QnxJX0vJtHY0pN8',
            timestamp: 1702891713472,
            version: '1.0.0',
            public: 'sq9JbppKLlAKtQwalfX5DagnGMlTirditXk7y4jgoeA7DEM0Z6cVPE5xMQ9kz_T9VppP6BFHtHyZCZODercEVWipzkr36tfQkR5EDGUQyLivdxUzbWgVkzw7D27PJEa4cd1Uy6r18rYLqERgbRvAZph5YJZmpSJk7r3MwnQquuktjvSpfCLFwSxP1w879-ss_JalM9ICzRi38henONio8gll6GV9-omrWwRMZer_15bspCK5txCwpY137nfKwKD5YBAuzxxcj424M7zlSHlsafBwaRwFbf8gHtW03iJER4lR4GxeY0WvnYaB3KDISHQp53a9nlbmiWO5WcHHYsR83OT2eJ0Pl3RWA-_imk_SNwGQTCjmA6tf_UVwL8HzYS2iyuu85b7iYK9ZQoh8nqbNC6qibICE4h9Fe3bN7AgitIe9XzCTOXDfMr4ahjC8kkqJ1z4zNAI6-Leei_Mgd8JtZh2vqFNZhXK0lSadFl_9Oh3AET7tUds2E7s-6zpRPd9oBZu6-kNuHDRJ6TQhZSwJ9ZO5HYsccb_G_1so72aXJymR9ggJgWr4J3bawAYYnqmvmzGklYOlE_5HVnMxf-UxpT7ztdsHbc9QEH6W2bzwxbpjTczEZs3JCCB3c-NewNHsj9PYM3b5tTlTNP9kNAwPZHWpt11t79LuNkNGt9LfOek',
            signature: 'U-EnE5GqBWl9FRhckT8NO5ESjoSoGPVyysZMEKB6cciWc-3YsOUm1syC-JjKNZHqk5FhlDOChs6vpzBWFksxTxXL_dGeifWN1Vd3Adc-lPueHWsY4wi00AZPb9fkHZAJ1PTZyzNvO0sCtfIUF1KYsCU75Vq_-Eul0lfCgaHjbO91EYFeGiJmBgtqcFmCaABEcIPCgqo3B8FnzXei5FopqXaa8yEDe6mcA146SatnNRX5GB0QH7g7PFEkExizcOcKc9ELSuja84np41ouEyoInhTOVHipcuSASRTf20NgUHtZwImQF33YcjXpX9PPFVecxdslrqA83O_K0R6Y-J0mZb0ZRMdQ85DC6febn6LaMGn1-OagAisuALFrGyGcdH-1gagdsGQ9K86vE0T8n0PZapqB81qDSz7sPpGik-uqdXXJT1fGXYJzHy7QcnzLkt8RAADEmwaJfdzxECr-OpqkRxLovVuDB6C29ZrsVaXQ4iDx8FKbLjUbHrYFsOnRTLKi4b3Q-ImjvVNKm2Jur-cx3NSsC2zhdH-MWiR8D7bfVALNayU6QC0IeXGo_S0di70AqaFsjGwjv9hFIRhzxNnhR2VBGWCIuh9cD_icfabB1c6xKDaYLM4gim6q9foksHQ4bz7CEya40yKq8K2O18pA-MwLSDAzCNjj96FF-NBqeuo',
            deadlineHeight: 1328843,
            block: 1328843,
            validatorSignatures: [],
        },
    },
    chainProofs: {
        thisPublication: {
            signature: '0x5965cb73b4437e31820fc3e62fadc96b0fe885da77131b14e9d5265b1aee9cbf128dd60e36e9798640ee81c04d908d03b0d11d2114687b545bc778adba05ca1f1b',
            signedByDelegate: true,
            signatureDeadline: 1702891712,
            typedData: {
                types: {
                    Comment: [{
                            type: 'uint256',
                            name: 'profileId',
                        },
                        {
                            type: 'string',
                            name: 'contentURI',
                        },
                        {
                            type: 'uint256',
                            name: 'pointedProfileId',
                        },
                        {
                            type: 'uint256',
                            name: 'pointedPubId',
                        },
                        {
                            type: 'uint256[]',
                            name: 'referrerProfileIds',
                        },
                        {
                            type: 'uint256[]',
                            name: 'referrerPubIds',
                        },
                        {
                            type: 'bytes',
                            name: 'referenceModuleData',
                        },
                        {
                            type: 'address[]',
                            name: 'actionModules',
                        },
                        {
                            type: 'bytes[]',
                            name: 'actionModulesInitDatas',
                        },
                        {
                            type: 'address',
                            name: 'referenceModule',
                        },
                        {
                            type: 'bytes',
                            name: 'referenceModuleInitData',
                        },
                        {
                            type: 'uint256',
                            name: 'nonce',
                        },
                        {
                            type: 'uint256',
                            name: 'deadline',
                        },
                    ],
                },
                domain: {
                    name: 'Lens Protocol Profiles',
                    version: '2',
                    chainId: 137,
                    verifyingContract: '0xDb46d1Dc155634FbC732f92E853b10B288AD5a1d',
                },
                value: {
                    actionModules: [],
                    actionModulesInitDatas: [],
                    contentURI: 'https://data.lens.phaver.com/api/lens/comments/28a020f6-d3ed-40e9-86ae-9fd65e0ff762',
                    deadline: 1702891712,
                    nonce: 0,
                    pointedProfileId: '0x01e949',
                    pointedPubId: '0x02',
                    profileId: '0x8780',
                    referenceModule: '0x0000000000000000000000000000000000000000',
                    referenceModuleData: '0x',
                    referenceModuleInitData: '0x',
                    referrerProfileIds: [],
                    referrerPubIds: [],
                },
            },
            blockHash: '0x345881b9a7e9450b0d7a6a393f7d0eeaab76c638ddf1b73911bd895d904acf0f',
            blockNumber: 51266720,
            blockTimestamp: 1702891712,
        },
        pointer: {
            location: 'ar://KsFdzdb71cxbBCvO_yUpTAZylNjdjVXXHTl1RU0Kv_k',
            type: 'ON_DA',
        },
    },
    publicationId: '0x8780-0x0187-DA-78851796',
    event: {
        commentParams: {
            profileId: '0x8780',
            contentURI: 'https://data.lens.phaver.com/api/lens/comments/28a020f6-d3ed-40e9-86ae-9fd65e0ff762',
            actionModules: [],
            actionModulesInitDatas: [],
            referenceModule: '0x0000000000000000000000000000000000000000',
            referenceModuleInitData: '0x',
            referenceModuleData: '0x',
            referrerProfileIds: [],
            referrerPubIds: [],
            pointedProfileId: '0x01e949',
            pointedPubId: '0x02',
        },
        pubId: '0x0187',
        actionModulesInitReturnDatas: [],
        referenceModuleReturnData: '0x',
        referenceModuleInitReturnData: '0x',
        transactionExecutor: '0x6FB0974523bE06231516Ee7CCEdad7e1897e8942',
        timestamp: 1702891712,
    }
}
```

### Mirror v1 example

```js
{
  signature:
    '0x1683ef107f09a291ebbe8f4bfc4f628ff9be10f661d0d18048c31a8b1ca981d948ef12c591e5d762e952bc287e57838b031a6451f2b8a58cfc5cedb565c742661b',
  dataAvailabilityId: '538ca9c4-682b-41d2-9b8a-52ede43728d7',
  type: MomokaActionTypes.MIRROR_CREATED,
  timestampProofs: {
    type: MomokaProvider.BUNDLR,
    hashPrefix: '1',
    response: {
      id: 'zdkCXuVzawg3KipWCRVK2fo-yIUoj5IMuIYyFPGA55o',
      timestamp: 1674748125246,
      version: '1.0.0',
      public:
        'sq9JbppKLlAKtQwalfX5DagnGMlTirditXk7y4jgoeA7DEM0Z6cVPE5xMQ9kz_T9VppP6BFHtHyZCZODercEVWipzkr36tfQkR5EDGUQyLivdxUzbWgVkzw7D27PJEa4cd1Uy6r18rYLqERgbRvAZph5YJZmpSJk7r3MwnQquuktjvSpfCLFwSxP1w879-ss_JalM9ICzRi38henONio8gll6GV9-omrWwRMZer_15bspCK5txCwpY137nfKwKD5YBAuzxxcj424M7zlSHlsafBwaRwFbf8gHtW03iJER4lR4GxeY0WvnYaB3KDISHQp53a9nlbmiWO5WcHHYsR83OT2eJ0Pl3RWA-_imk_SNwGQTCjmA6tf_UVwL8HzYS2iyuu85b7iYK9ZQoh8nqbNC6qibICE4h9Fe3bN7AgitIe9XzCTOXDfMr4ahjC8kkqJ1z4zNAI6-Leei_Mgd8JtZh2vqFNZhXK0lSadFl_9Oh3AET7tUds2E7s-6zpRPd9oBZu6-kNuHDRJ6TQhZSwJ9ZO5HYsccb_G_1so72aXJymR9ggJgWr4J3bawAYYnqmvmzGklYOlE_5HVnMxf-UxpT7ztdsHbc9QEH6W2bzwxbpjTczEZs3JCCB3c-NewNHsj9PYM3b5tTlTNP9kNAwPZHWpt11t79LuNkNGt9LfOek',
      signature:
        'IJjhzO0D4ioq9Gc0mghnxvOIkrZdmrqkc_UpMkL9R-qulzvkZ_LY4QRQxP-rNAm-ZIoN3Jep9zefjTaRRvU6mhc6hKZaMWC4XvWW_IXl5TZH1eOfq0JENjoRoZ75IdwicJXtc9c7obeNs84hXqlNHJXUoQfC2mEjkqiRpK_Vz43Hxn-3ZkrNvNEM1cpbl5hJU3UP0iCQnJQPiTgiojnhTBgRoIEpLQBFdoF1IRXUH4J4TBCMoX5MzG5PUj_FJkJiYX_SM0iaiDi0y-6-IsvOu1o32UWVgmDa-PbTrd6kGuDdd3Ys4HHyjGbS4NGkbu-coMW7RdkCegowgrXvzDoVxG0pVKoMK7ndOfZJJlud3jonqcDDI0vESSVdt_DDMOjkqdHiyWdVWcDlS0TnToIdwuOgaHDgpoqFjPUd5GwE40QFix6QflbxfcFqleru9eDY4_hufxMYEWK3DiSN6QIe6jQg6-9ZLFvD4Chr_bxL48UkfwDx-Y7EZo5tb6uzwzEqAfXEb5ITyzVrEgo1sXEDKKkkNQ7C5Hq2mryWKRXHUtXkKErI1P_bNRp2GXumO30uwZfpsMcAtFPCsPMnm1j4aqhFjcpVk9HpFPa6DcCuX6U8T3MODbJbNPxFc_Pdt5wcLo6EcLEnnQTIvQEIj_aQvh__rh79d6XHckI1TL-9gAM',
      deadlineHeight: 1106621,
      block: 1106621,
      validatorSignatures: [],
    },
  },
  chainProofs: {
    thisPublication: {
      signature:
        '0x59cb0d34ef20e93e4073cadec0d05eb8ef9a6af4b55d7ddea099666f83509d193e554c4149856ddb36ac3a4601c7f4e12fc413e016b6d4b314846eb3222b2e9b1b',
      signedByDelegate: false,
      signatureDeadline: 1674748123,
      typedData: {
        domain: {
          name: 'Lens Protocol Profiles',
          version: '1',
          chainId: 80001,
          verifyingContract: '0x60Ae865ee4C725cd04353b5AAb364553f56ceF82',
        },
        types: {
          MirrorWithSig: [
            {
              name: 'profileId',
              type: 'uint256',
            },
            {
              name: 'profileIdPointed',
              type: 'uint256',
            },
            {
              name: 'pubIdPointed',
              type: 'uint256',
            },
            {
              name: 'referenceModuleData',
              type: 'bytes',
            },
            {
              name: 'referenceModule',
              type: 'address',
            },
            {
              name: 'referenceModuleInitData',
              type: 'bytes',
            },
            {
              name: 'nonce',
              type: 'uint256',
            },
            {
              name: 'deadline',
              type: 'uint256',
            },
          ],
        },
        value: {
          profileId: '0x18',
          profileIdPointed: '0x18',
          pubIdPointed: '0x3a',
          referenceModuleData: '0x',
          referenceModule: '0x0000000000000000000000000000000000000000',
          referenceModuleInitData: '0x',
          deadline: 1674748123,
          nonce: 243,
        },
      },
      blockHash: '0x0fb258841acaf93b998028bfc7296b840a80cdc76ffd999d5101bc72cf2daf78',
      blockNumber: 31435129,
      blockTimestamp: 1674748123,
    },
    pointer: {
      location: 'ar://ff9CtLecXt1HBFBR-SoRz8tLjPjBo8gxbmy7kmFpJl4',
      type: DAPublicationPointerType.ON_DA,
    },
  },
  publicationId: '0x18-0x3a-DA-538ca9c4',
  event: {
    profileId: '0x18',
    pubId: '0x3a',
    profileIdPointed: '0x18',
    pubIdPointed: '0x3a',
    referenceModuleData: '0x',
    referenceModule: '0x0000000000000000000000000000000000000000',
    referenceModuleReturnData: '0x',
    timestamp: 1674748123,
  }
}
```

### Mirror v2 example

```js
{
    signature: '0x4c0a44fe4b176994c8f08b1140925dc798d964924d8ef0ee2ef106ee7becfc16106a6291b2a8c5348df434a61f776c7426cce72827a997db2cad6e689f889af81b',
    dataAvailabilityId: '07e11c4b-f941-41fa-886e-0ce80abe5ee6',
    type: 'MIRROR_CREATED',
    timestampProofs: {
        type: 'BUNDLR',
        hashPrefix: '1',
        response: {
            id: 'z6xdw5Z6etMF11TubShsFlcY-sVgyJDFwfnka7aZdwo',
            timestamp: 1702891817115,
            version: '1.0.0',
            public: 'sq9JbppKLlAKtQwalfX5DagnGMlTirditXk7y4jgoeA7DEM0Z6cVPE5xMQ9kz_T9VppP6BFHtHyZCZODercEVWipzkr36tfQkR5EDGUQyLivdxUzbWgVkzw7D27PJEa4cd1Uy6r18rYLqERgbRvAZph5YJZmpSJk7r3MwnQquuktjvSpfCLFwSxP1w879-ss_JalM9ICzRi38henONio8gll6GV9-omrWwRMZer_15bspCK5txCwpY137nfKwKD5YBAuzxxcj424M7zlSHlsafBwaRwFbf8gHtW03iJER4lR4GxeY0WvnYaB3KDISHQp53a9nlbmiWO5WcHHYsR83OT2eJ0Pl3RWA-_imk_SNwGQTCjmA6tf_UVwL8HzYS2iyuu85b7iYK9ZQoh8nqbNC6qibICE4h9Fe3bN7AgitIe9XzCTOXDfMr4ahjC8kkqJ1z4zNAI6-Leei_Mgd8JtZh2vqFNZhXK0lSadFl_9Oh3AET7tUds2E7s-6zpRPd9oBZu6-kNuHDRJ6TQhZSwJ9ZO5HYsccb_G_1so72aXJymR9ggJgWr4J3bawAYYnqmvmzGklYOlE_5HVnMxf-UxpT7ztdsHbc9QEH6W2bzwxbpjTczEZs3JCCB3c-NewNHsj9PYM3b5tTlTNP9kNAwPZHWpt11t79LuNkNGt9LfOek',
            signature: 'oaiXw1bYhNKnc7yDocvm6C0MCesIOLKDpBwxgDqvoLZsqA9JXuk1XZ44iQjvFYzGwAhkJWkwq1TV4NhKRaeZV3NK_IA54DSWikze1PiJ2ag7O9fvyO_NIdZNeFOoQLuKuh1ZxueaccttO0KGCxXgWBY4YGW1i-UttXDmVr9RxaQQJ_ul-vFSdjnACm8S8OzxXrc5kHRujxjnzFpcQtOD4YgWvKJ6kRgyxQIxL62bDc-Ubjwr-3Upz0wEvI2nfPlvDpZfpJVaLuSD_qd7k26ZgQjMfWKhXXVyyuszS8MElWB42YkOZQnJKPeMEdAQPrpbz3wjqNOv3uP_Y57RAIFYw1ZQIQz0cNw_L_apCuFJS5Hbv7slMkyC-6AOnZVGVsbjv0Wsk7KPWj3-UMACndw25ta2nOWewt1ubHRqvY9pWpTh0O6Y5oeCxy2H4sDw8QLMlkPC6tU4q5L_TjAkBp-SXt6wx6M8C1Ra9hLe0uN4xPG8rZdsSQEm5ueyHLV6tLiIEqsq2Vj5chJuycLHRqIqPEkeptKA4aR-JHmLn_4d2qLniDMun1n_oTjVBgypHOYvBAuPWFN4CrBHu6V8e6rf1UqSS_UB720z2NQhlZxUwbf5jjLzeAgap2v-Il9AMhH7Gleh3cQrrmM1NLr0yihR7PiCKROTFK4cqldDyi7r7Mk',
            deadlineHeight: 1328843,
            block: 1328843,
            validatorSignatures: [],
        },
    },
    chainProofs: {
        thisPublication: {
            signature: '0xc83854f2711e805a6cd761a50436a45d2ecde7ae37d4e96dd624bd44cb4daf434c7456cb90f2a5be5913f68cd9b40c3997f5aa1c676b903a3ea7c2590d24852a1b',
            signedByDelegate: true,
            signatureDeadline: 1702891816,
            typedData: {
                types: {
                    Mirror: [{
                            type: 'uint256',
                            name: 'profileId',
                        },
                        {
                            type: 'string',
                            name: 'metadataURI',
                        },
                        {
                            type: 'uint256',
                            name: 'pointedProfileId',
                        },
                        {
                            type: 'uint256',
                            name: 'pointedPubId',
                        },
                        {
                            type: 'uint256[]',
                            name: 'referrerProfileIds',
                        },
                        {
                            type: 'uint256[]',
                            name: 'referrerPubIds',
                        },
                        {
                            type: 'bytes',
                            name: 'referenceModuleData',
                        },
                        {
                            type: 'uint256',
                            name: 'nonce',
                        },
                        {
                            type: 'uint256',
                            name: 'deadline',
                        },
                    ],
                },
                domain: {
                    name: 'Lens Protocol Profiles',
                    version: '2',
                    chainId: 137,
                    verifyingContract: '0xDb46d1Dc155634FbC732f92E853b10B288AD5a1d',
                },
                value: {
                    deadline: 1702891816,
                    metadataURI: '',
                    nonce: 0,
                    pointedProfileId: '0x01dd85',
                    pointedPubId: '0x010d',
                    profileId: '0x73b1',
                    referenceModuleData: '0x',
                    referrerProfileIds: [],
                    referrerPubIds: [],
                },
            },
            blockHash: '0xf55674ae4a179088bcbe0aa7ac340a42098fc6ed8a941d38294585408b062c69',
            blockNumber: 51266755,
            blockTimestamp: 1702891816,
        },
        pointer: {
            location: 'ar://FnKDUBDZTGiwDR3X8isbLxMyII93jDSbLDXdiG1jElU',
            type: 'ON_DA',
        },
    },
    publicationId: '0x73b1-0x44d6-DA-07e11c4b',
    event: {
        mirrorParams: {
            profileId: '0x73b1',
            metadataURI: '',
            referenceModuleData: '0x',
            referrerProfileIds: [],
            referrerPubIds: [],
            pointedProfileId: '0x01dd85',
            pointedPubId: '0x010d',
        },
        pubId: '0x44d6',
        referenceModuleReturnData: '0x',
        transactionExecutor: '0x3D5e9077ef8F9C6B0e10D6c62C1A022a49675Cc3',
        timestamp: 1702891816,
    },
}
```

### Quote v1 metadata

Quote was not supported in v1.

### Quote v2 metadata

```js
{
    signature: '0x1509b8efdaa96410fc975eaaa0f2f2cf587440c5fe6c08212d7ee2f3812adab018be0d29f4913f21f797b58b25d98e5c0b2f7aa517bade28de07c1a119a361dc1c',
    dataAvailabilityId: 'ff75b024-8d38-4265-bfb6-75de3594696c',
    type: 'QUOTE_CREATED',
    timestampProofs: {
        type: 'BUNDLR',
        hashPrefix: '1',
        response: {
            id: '_s1fhwtNOc0rHtXuW5H1gybe3yKveNcDzDSqvRyHF2s',
            timestamp: 1702892441416,
            version: '1.0.0',
            public: 'sq9JbppKLlAKtQwalfX5DagnGMlTirditXk7y4jgoeA7DEM0Z6cVPE5xMQ9kz_T9VppP6BFHtHyZCZODercEVWipzkr36tfQkR5EDGUQyLivdxUzbWgVkzw7D27PJEa4cd1Uy6r18rYLqERgbRvAZph5YJZmpSJk7r3MwnQquuktjvSpfCLFwSxP1w879-ss_JalM9ICzRi38henONio8gll6GV9-omrWwRMZer_15bspCK5txCwpY137nfKwKD5YBAuzxxcj424M7zlSHlsafBwaRwFbf8gHtW03iJER4lR4GxeY0WvnYaB3KDISHQp53a9nlbmiWO5WcHHYsR83OT2eJ0Pl3RWA-_imk_SNwGQTCjmA6tf_UVwL8HzYS2iyuu85b7iYK9ZQoh8nqbNC6qibICE4h9Fe3bN7AgitIe9XzCTOXDfMr4ahjC8kkqJ1z4zNAI6-Leei_Mgd8JtZh2vqFNZhXK0lSadFl_9Oh3AET7tUds2E7s-6zpRPd9oBZu6-kNuHDRJ6TQhZSwJ9ZO5HYsccb_G_1so72aXJymR9ggJgWr4J3bawAYYnqmvmzGklYOlE_5HVnMxf-UxpT7ztdsHbc9QEH6W2bzwxbpjTczEZs3JCCB3c-NewNHsj9PYM3b5tTlTNP9kNAwPZHWpt11t79LuNkNGt9LfOek',
            signature: 'INzP87eVTYwFRZ7ujA2P9bhw87oA9TzDdOgofAxT1Nn1pQkcRlgEgNT36o0HzGCPhOszxJb74NZwNS-gFA7pKxf0DwJsPF-a3uL_hodhQXoJTsazxdl8sE5Y5bIa5R4jm2AvU_g9YDAnL9v4y7dYADhn997ozEniEt5ChVa4bxvMFQ5-cFx4tLDHQniSf-VNrUPoAFrVintbyoPCVDj_djDU2rOcfE86WNKiNg71pTBLGrJmF5xRVAbSKCDTlwzgJeIqID-IrhhcSHC2TdUXG2uBXhkt0GDsKJISuzeuFlH-atfEqqLyJcbkxWixuvJ5EpwzvNDnWq7-lFCi-yM_UbxRwwJqWgZK9abxk0Fa0LsnFUgOAkhsKqxKVzyjUuaXvryZHP61gUo6rtc6NfaKR48FTLFPNmOdzSb0gzCFRiym78S1cdL2LdmCBYNv3wft4QQ2d3RMTGie4QhC-hdsjMDqZlWIAVmTcR5TVEacW7pcC4Wrfa-dNHxIGT_bJwPeZIEXy-WUdCDMlVO4D0hh1SDvWkzFPI_0gDbxMhTPMUaf_EVSDZ7X7m3MT5gCZAzuL1Z-G9xwzupE-II8eTD_15xwmOEodpjgs_aVDsGaI1PFGgsLcOpN4xjOrQQgVOB4yFlTZvSE1Y0H4x8S4IMIdTYfMmm_Vlb0HDnX6geFHuk',
            deadlineHeight: 1328851,
            block: 1328851,
            validatorSignatures: [],
        },
    },
    chainProofs: {
        thisPublication: {
            signature: '0x56abf2084499f2cbca722894dabb3a1664f5fe4a2cabdfd2dc6a266177a3d3731acaa216869d61a1582db4165a76658af6eefce04d82bb6b2eef607bf11f4da91c',
            signedByDelegate: true,
            signatureDeadline: 1702892439,
            typedData: {
                types: {
                    Quote: [{
                            type: 'uint256',
                            name: 'profileId',
                        },
                        {
                            type: 'string',
                            name: 'contentURI',
                        },
                        {
                            type: 'uint256',
                            name: 'pointedProfileId',
                        },
                        {
                            type: 'uint256',
                            name: 'pointedPubId',
                        },
                        {
                            type: 'uint256[]',
                            name: 'referrerProfileIds',
                        },
                        {
                            type: 'uint256[]',
                            name: 'referrerPubIds',
                        },
                        {
                            type: 'bytes',
                            name: 'referenceModuleData',
                        },
                        {
                            type: 'address[]',
                            name: 'actionModules',
                        },
                        {
                            type: 'bytes[]',
                            name: 'actionModulesInitDatas',
                        },
                        {
                            type: 'address',
                            name: 'referenceModule',
                        },
                        {
                            type: 'bytes',
                            name: 'referenceModuleInitData',
                        },
                        {
                            type: 'uint256',
                            name: 'nonce',
                        },
                        {
                            type: 'uint256',
                            name: 'deadline',
                        },
                    ],
                },
                domain: {
                    name: 'Lens Protocol Profiles',
                    version: '2',
                    chainId: 137,
                    verifyingContract: '0xDb46d1Dc155634FbC732f92E853b10B288AD5a1d',
                },
                value: {
                    actionModules: [],
                    actionModulesInitDatas: [],
                    contentURI: 'ar://GbtyAwAME-RGiujxS3NLVhNQAiCbcSlZ26coVU4Kwqc',
                    deadline: 1702892439,
                    nonce: 0,
                    pointedProfileId: '0x0155a4',
                    pointedPubId: '0x0b24',
                    profileId: '0x0155a4',
                    referenceModule: '0x0000000000000000000000000000000000000000',
                    referenceModuleData: '0x',
                    referenceModuleInitData: '0x',
                    referrerProfileIds: [],
                    referrerPubIds: [],
                },
            },
            blockHash: '0x31934ea8a4b44ab9eea34041a5d96eae9bb0dc2c41c6686afe0a8670701ac286',
            blockNumber: 51267046,
            blockTimestamp: 1702892439,
        },
        pointer: {
            location: 'ar://H5mFMCkjaBMkoQTo6QNd0JYB5jDdxpOuHrNXkfoaaxo',
            type: 'ON_DA',
        },
    },
    publicationId: '0x0155a4-0x0b24-DA-ff75b024',
    event: {
        quoteParams: {
            profileId: '0x0155a4',
            contentURI: 'ar://GbtyAwAME-RGiujxS3NLVhNQAiCbcSlZ26coVU4Kwqc',
            actionModules: [],
            actionModulesInitDatas: [],
            referenceModule: '0x0000000000000000000000000000000000000000',
            referenceModuleInitData: '0x',
            referenceModuleData: '0x',
            referrerProfileIds: [],
            referrerPubIds: [],
            pointedProfileId: '0x0155a4',
            pointedPubId: '0x0b24',
        },
        pubId: '0x0b24',
        actionModulesInitReturnDatas: [],
        referenceModuleReturnData: '0x',
        referenceModuleInitReturnData: '0x',
        transactionExecutor: '0x8D1a7BeEfCCCbaB825AB3B024A2aBf408e776100',
        timestamp: 1702892439,
    },
}
```

### Metadata breakdown

This will explain in json schema terms what a DA publication metadata holds.

#### POST_CREATED

Can hold either v1 or v2 post.

##### V1 metadata

```json
{
  "$schema": "https://json-schema.org/draft/2020-12/schema",
  "title": "The data availability layer schema",
  "description": "The data availability layer schema",
  "type": "object",
  "properties": {
    "dataAvailabilityId": {
      "description": "The id of the publication on the data availability layer; it is just a GUID",
      "type": "guid"
    },
    "signature": {
      "description": "The signature of the entire payload signed by the submitter",
      "type": "string"
    },
    "type": {
      "description": "`POST_CREATED`, `COMMENT_CREATED`, `MIRROR_CREATED` the DA action type which has been submitted",
      "type": "POST_CREATED"
    },
    "timestampProofs": {
      "description": "Details for the timestamp proofs",
      "type": "object",
      "properties": {
        "type": {
          "description": "`BUNDLR` - who has supplied us with the timestamp proofs",
          "type": "string"
        },
        "hashPrefix": {
          "description": "The timestamp proof hash prefix",
          "type": "number"
        },
        "response": {
          "description": "The response from the timestamp proof provider",
          "type": "object",
          "properties": {
            "id": {
              "description": "The id of the timestamp proof",
              "type": "string"
            },
            "timestamp": {
              "description": "The timestamp date in milliseconds",
              "type": "number"
            },
            "version": {
              "description": "The version of the timestamp proof",
              "type": "string"
            },
            "public": {
              "description": "The public key used sign for the timestamp proofs",
              "type": "string"
            },
            "signature": {
              "description": "The signature for the timestamp proofs",
              "type": "string"
            },
            "deadlineHeight": {
              "description": "Internal deadline height for the timestamp proof",
              "type": "string"
            },
            "block": {
              "description": "Internal block for the timestamp proof (this is not an evm block)",
              "type": "number"
            },
            "validatorSignatures": {
              "description": "Internal validator signatures for the timestamp proof (this will always be an empty array for now until Bundlr is decentralised)",
              "type": "array",
              "items": {
                "type": "string"
              }
            }
          },
          "required": [
            "id",
            "timestamp",
            "version",
            "public",
            "signature",
            "deadlineHeight",
            "block",
            "validatorSignatures"
          ]
        }
      },
      "required": ["type", "hashPrefix", "response"]
    },
    "chainProofs": {
      "description": "The proofs",
      "type": "object",
      "properties": {
        "thisPublication": {
          "description": "The publication being submitted",
          "type": "object",
          "properties": {
            "signature": {
              "description": "The transaction signature",
              "type": "string"
            },
            "signedByDelegate": {
              "description": "If the signature was signed by a delegate/dispatcher",
              "type": "boolean"
            },
            "signatureDeadline": {
              "description": "The deadline of the signature in unix form",
              "type": "number"
            },
            "typedData": {
              "description": "The typed data of the transaction; this uses the signed typed data spec",
              "type": "object",
              "properties": {
                "types": {
                  "description": "The types of the signed typed data",
                  "type": "object",
                  "properties": {
                    "PostWithSig": {
                      "description": "The properties of the typed data",
                      "type": "array",
                      "items": {
                        "description": "The name and type of the property",
                        "type": "object",
                        "properties": {
                          "name": {
                            "description": "The name of typed data",
                            "type": "string"
                          },
                          "type": {
                            "description": "The type typed data",
                            "type": "string"
                          }
                        },
                        "required": ["name", "type"]
                      }
                    }
                  },
                  "required": ["types"]
                },
                "domain": {
                  "description": "The domain of the signed typed data",
                  "type": "object",
                  "properties": {
                    "name": {
                      "description": "The name of the signed typed data",
                      "type": "string"
                    },
                    "version": {
                      "description": "The version of the signed typed data",
                      "type": "string"
                    },
                    "chainId": {
                      "description": "The chain id of the signed typed data",
                      "type": "number"
                    },
                    "verifyingContract": {
                      "description": "The verifying contract",
                      "type": "string"
                    }
                  },
                  "required": [
                    "name",
                    "version",
                    "chainId",
                    "verifyingContract"
                  ]
                },
                "value": {
                  "description": "The value of the signed typed data",
                  "type": "object",
                  "properties": {
                    "profileId": {
                      "description": "The profile id doing the publication",
                      "type": "string"
                    },
                    "contentURI": {
                      "description": "The content metadata URI",
                      "type": "string"
                    },
                    "collectModule": {
                      "description": "The collect module address - will always be a revert collect module at the moment",
                      "type": "string"
                    },
                    "collectModuleInitData": {
                      "description": "The collect module init data - will always be empty bytes for now",
                      "type": "string"
                    },
                    "referenceModule": {
                      "description": "The reference module will always be address(0) for now",
                      "type": "string"
                    },
                    "referenceModuleInitData": {
                      "description": "The reference module init data will - will always be empty bytes for now",
                      "type": "string"
                    },
                    "nonce": {
                      "description": "The signature nonce",
                      "type": "number"
                    },
                    "deadline": {
                      "description": "The signature deadline in unix form",
                      "type": "number"
                    }
                  },
                  "required": [
                    "profileId",
                    "contentURI",
                    "collectModule",
                    "collectModuleInitData",
                    "referenceModule",
                    "referenceModuleInitData",
                    "nonce",
                    "deadline"
                  ]
                }
              },
              "required": ["types", "domain", "value"]
            },
            "blockHash": {
              "description": "The block hash the submitter simulated this transaction on",
              "type": "string"
            },
            "blockNumber": {
              "description": "The block number the submitter simulated this transaction on",
              "type": "number"
            },
            "blockTimestamp": {
              "description": "The block unix timestamp of the simulated transaction",
              "type": "number"
            }
          },
          "required": [
            "signature",
            "signedByDelegate",
            "signatureDeadline",
            "typedData",
            "blockHash",
            "blockNumber",
            "blockTimestamp"
          ]
        }
      },
      "required": ["thisPublication"]
    },
    "publicationId": {
      "description": "The id of the publication, which is built up of the profileId + pubId + `DA` + first eight chars of the dataAvailabilityId (so it will always be unique)",
      "type": "string"
    },
    "event": {
      "description": "This is trying to shape what you would get within an `EVM` event so you can easily parse it and understand it. This will always be identical to the EVM event data structure.",
      "type": "object",
      "properties": {
        "profileId": {
          "description": "The profileId which did the publication",
          "type": "string"
        },
        "pubId": {
          "description": "The pubId for the publication",
          "type": "string"
        },
        "contentURI": {
          "description": "The contentURI aka metadata for the publication",
          "type": "string"
        },
        "collectModule": {
          "description": "The collect module, for now it will always be revert module",
          "type": "string"
        },
        "collectModuleReturnData": {
          "description": "The collect module return data, will always for now be empty byte",
          "type": "string"
        },
        "referenceModule": {
          "description": "The reference module, will always be address(0) for now",
          "type": "string"
        },
        "referenceModuleReturnData": {
          "description": "The reference module return data, will always for now be empty byte",
          "type": "string"
        },
        "timestamp": {
          "description": "The timestamp date in milliseconds",
          "type": "number"
        }
      },
      "required": [
        "profileId",
        "pubId",
        "contentURI",
        "collectModule",
        "collectModuleReturnData",
        "referenceModule",
        "referenceModuleReturnData",
        "timestamp"
      ]
    }
  },
  "required": [
    "dataAvailabilityId",
    "type",
    "timestampProofs",
    "chainProofs",
    "publicationId",
    "event"
  ]
}
```

##### V2 metadata

```json
{
  "$schema": "https://json-schema.org/draft/2020-12/schema",
  "type": "object",
  "title": "Momoka schema for post v2",
  "properties": {
    "signature": {
      "description": "The signature of the entire payload signed by the submitter",
      "type": "string"
    },
    "dataAvailabilityId": {
      "type": "string",
      "description": "The id of the publication on the data availability layer; it is just a GUID"
    },
    "type": {
      "description": "`POST_CREATED`, `COMMENT_CREATED`, `MIRROR_CREATED` the DA action type which has been submitted",
      "type": "POST_CREATED"
    },
    "timestampProofs": {
      "type": "object",
      "properties": {
        "type": {
          "description": "`BUNDLR` - who has supplied us with the timestamp proofs",
          "type": "string"
        },
        "hashPrefix": {
          "description": "The timestamp proof hash prefix",
          "type": "number"
        },
        "response": {
          "description": "The response from the timestamp proof provider",
          "type": "object",
          "properties": {
            "id": {
              "description": "The id of the timestamp proof",
              "type": "string"
            },
            "timestamp": {
              "description": "The timestamp date in milliseconds",
              "type": "number"
            },
            "version": {
              "description": "The version of the timestamp proof",
              "type": "string"
            },
            "public": {
              "description": "The public key used sign for the timestamp proofs",
              "type": "string"
            },
            "signature": {
              "description": "The signature for the timestamp proofs",
              "type": "string"
            },
            "deadlineHeight": {
              "description": "Internal deadline height for the timestamp proof",
              "type": "string"
            },
            "block": {
              "description": "Internal block for the timestamp proof (this is not an evm block)",
              "type": "number"
            },
            "validatorSignatures": {
              "description": "Internal validator signatures for the timestamp proof (this will always be an empty array for now until Bundlr is decentralised)",
              "type": "array",
              "items": {
                "type": "string"
              }
            }
          },
          "required": [
            "id",
            "timestamp",
            "version",
            "public",
            "signature",
            "deadlineHeight",
            "block",
            "validatorSignatures"
          ]
        }
      },
      "required": ["type", "hashPrefix", "response"]
    },
    "chainProofs": {
      "description": "The proofs",
      "type": "object",
      "properties": {
        "thisPublication": {
          "type": "object",
          "properties": {
            "signature": {
              "description": "The transaction signature",
              "type": "string"
            },
            "signedByDelegate": {
              "description": "If the signature was signed by a delegate/dispatcher",
              "type": "boolean"
            },
            "signatureDeadline": {
              "description": "The deadline of the signature in unix form",
              "type": "number"
            },
            "typedData": {
              "description": "The typed data of the transaction; this uses the signed typed data spec",
              "type": "object",
              "properties": {
                "types": {
                  "description": "The types of the signed typed data",
                  "type": "object",
                  "properties": {
                    "Post": {
                      "description": "The properties of the typed data",
                      "type": "array",
                      "items": {
                        "description": "The name and type of the property",
                        "type": "object",
                        "properties": {
                          "name": {
                            "description": "The name of typed data",
                            "type": "string"
                          },
                          "type": {
                            "description": "The type typed data",
                            "type": "string"
                          }
                        },
                        "required": ["name", "type"]
                      }
                    }
                  },
                  "required": ["types"]
                },
                "domain": {
                  "description": "The domain of the signed typed data",
                  "type": "object",
                  "properties": {
                    "name": {
                      "description": "The name of the signed typed data",
                      "type": "string"
                    },
                    "version": {
                      "description": "The version of the signed typed data",
                      "type": "string"
                    },
                    "chainId": {
                      "description": "The chain id of the signed typed data",
                      "type": "number"
                    },
                    "verifyingContract": {
                      "description": "The verifying contract",
                      "type": "string"
                    }
                  },
                  "required": [
                    "name",
                    "version",
                    "chainId",
                    "verifyingContract"
                  ]
                },
                "value": {
                  "description": "The value of the signed typed data",
                  "type": "object",
                  "properties": {
                    "profileId": {
                      "description": "The profile id doing the publication",
                      "type": "string"
                    },
                    "contentURI": {
                      "description": "The content metadata URI",
                      "type": "string"
                    },
                    "actionModules": {
                      "description": "The action modules - will always be empty for now",
                      "type": "array"
                    },
                    "actionModulesInitDatas": {
                      "description": "The action modules init datas - will always be empty for now",
                      "type": "array"
                    },
                    "referenceModule": {
                      "description": "The reference module will always be address(0) for now",
                      "type": "string"
                    },
                    "referenceModuleInitData": {
                      "description": "The reference module init data will - will always be empty bytes for now",
                      "type": "string"
                    },
                    "nonce": {
                      "description": "The signature nonce",
                      "type": "number"
                    },
                    "deadline": {
                      "description": "The signature deadline in unix form",
                      "type": "number"
                    }
                  },
                  "required": [
                    "profileId",
                    "contentURI",
                    "collectModule",
                    "collectModuleInitData",
                    "referenceModule",
                    "referenceModuleInitData",
                    "nonce",
                    "deadline"
                  ]
                }
              },
              "required": ["types", "domain", "value"]
            },
            "blockHash": {
              "description": "The block hash the submitter simulated this transaction on",
              "type": "string"
            },
            "blockNumber": {
              "description": "The block number the submitter simulated this transaction on",
              "type": "number"
            },
            "blockTimestamp": {
              "description": "The block unix timestamp of the simulated transaction",
              "type": "number"
            }
          },
          "required": [
            "signature",
            "signedByDelegate",
            "signatureDeadline",
            "typedData",
            "blockHash",
            "blockNumber",
            "blockTimestamp"
          ]
<<<<<<< HEAD
=======
        },
        "pointer": {
          "description": "The pointer this publication is referencing",
          "type": "object",
          "properties": {
            "location": {
              "description": "The location of the pointer publication proofs on the data availability layer",
              "type": "string"
            },
            "type": {
              "description": "the type of the publication on the data availability layer `ON_DA` or `ON_EVM_CHAIN` - for now you can not do a DA publication on an on-chain publication so will always be `ON_DA`",
              "type": "string"
            }
          },
          "required": ["location", "type"]
>>>>>>> a639bb55
        }
      },
      "required": ["thisPublication"]
    },
    "publicationId": {
      "description": "The id of the publication, which is built up of the profileId + pubId + `DA` + first eight chars of the dataAvailabilityId (so it will always be unique)",
      "type": "string"
    },
    "event": {
      "type": "object",
      "description": "This is trying to shape what you would get within an `EVM` event so you can easily parse it and understand it. This will always be identical to the EVM event data structure.",
      "properties": {
        "postParams": {
          "type": "object",
          "properties": {
            "profileId": {
              "type": "string",
              "description": "The profileId which did the publication"
            },
            "contentURI": {
              "type": "string",
              "description": "The contentURI aka metadata for the publication"
            },
            "actionModules": {
              "type": "array",
              "description": "The array of action modules, for now this will always be empty"
            },
            "actionModulesInitDatas": {
              "type": "array",
              "description": "The array of action modules init data, for now this will always be empty"
            },
            "referenceModule": {
              "type": "string",
              "description": "The reference module, will always be address(0) for now"
            },
            "referenceModuleInitData": {
              "type": "string",
              "description": "The reference module init data, will always for now be empty byte"
            }
          },
          "required": [
            "profileId",
            "contentURI",
            "actionModules",
            "actionModulesInitDatas",
            "referenceModule",
            "referenceModuleInitData"
          ]
        },
        "pubId": {
          "type": "string",
          "description": "The pubId for the publication"
        },
        "actionModulesInitReturnDatas": {
          "type": "array",
          "description": "The action modules init return datas, will always be empty for now"
        },
        "referenceModuleInitReturnData": {
          "type": "string",
          "description": "The reference module init return data, will always for now be empty byte"
        },
        "transactionExecutor": {
          "type": "string",
          "description": "The address who executed transaction"
        },
        "timestamp": {
          "description": "The timestamp date in milliseconds",
          "type": "number"
        }
      },
      "required": [
        "postParams",
        "pubId",
        "actionModulesInitReturnDatas",
        "referenceModuleInitReturnData",
        "transactionExecutor",
        "timestamp"
      ]
    }
  },
  "required": [
    "signature",
    "dataAvailabilityId",
    "type",
    "timestampProofs",
    "chainProofs",
    "publicationId",
    "event"
  ]
}
```

#### COMMENT_CREATED

This is a DA comment. Very similar to DA post minus the `type`, `typedData` and some `events` properties

##### V1 metadata

```json
{
  "$schema": "https://json-schema.org/draft/2020-12/schema",
  "title": "The data availability layer schema",
  "description": "The data availability layer schema",
  "type": "object",
  "properties": {
    "dataAvailabilityId": {
      "description": "The id of the publication on the data availability layer; it is just a GUID",
      "type": "guid"
    },
    "signature": {
      "description": "The signature of the entire payload signed by the submitter",
      "type": "string"
    },
    "type": {
      "description": "`POST_CREATED`, `COMMENT_CREATED`, `MIRROR_CREATED` the DA action type which has been submitted",
      "type": "COMMENT_CREATED"
    },
    "timestampProofs": {
      "description": "Details for the timestamp proofs",
      "type": "object",
      "properties": {
        "type": {
          "description": "`BUNDLR` - who has supplied us with the timestamp proofs",
          "type": "string"
        },
        "hashPrefix": {
          "description": "The timestamp proof hash prefix",
          "type": "number"
        },
        "response": {
          "description": "The response from the timestamp proof provider",
          "type": "object",
          "properties": {
            "id": {
              "description": "The id of the timestamp proof",
              "type": "string"
            },
            "timestamp": {
              "description": "The timestamp date in milliseconds",
              "type": "number"
            },
            "version": {
              "description": "The version of the timestamp proof",
              "type": "string"
            },
            "public": {
              "description": "The public key used sign for the timestamp proofs",
              "type": "string"
            },
            "signature": {
              "description": "The signature for the timestamp proofs",
              "type": "string"
            },
            "deadlineHeight": {
              "description": "Internal deadline height for the timestamp proof",
              "type": "string"
            },
            "block": {
              "description": "Internal block for the timestamp proof (this is not an evm block)",
              "type": "number"
            },
            "validatorSignatures": {
              "description": "Internal validator signatures for the timestamp proof (this will always be an empty array for now until Bundlr is decentralised)",
              "type": "array",
              "items": {
                "type": "string"
              }
            }
          },
          "required": [
            "id",
            "timestamp",
            "version",
            "public",
            "signature",
            "deadlineHeight",
            "block",
            "validatorSignatures"
          ]
        }
      },
      "required": ["type", "hashPrefix", "response"]
    },
    "chainProofs": {
      "description": "The proofs",
      "type": "object",
      "properties": {
        "thisPublication": {
          "description": "The publication being submitted",
          "type": "object",
          "properties": {
            "signature": {
              "description": "The transaction signature",
              "type": "string"
            },
            "signedByDelegate": {
              "description": "If the signature was signed by a delegate/dispatcher",
              "type": "boolean"
            },
            "signatureDeadline": {
              "description": "The deadline of the signature in unix form",
              "type": "number"
            },
            "typedData": {
              "description": "The typed data of the transaction; this uses the signed typed data spec",
              "type": "object",
              "properties": {
                "types": {
                  "description": "The types of the signed typed data",
                  "type": "object",
                  "properties": {
                    "CommentWithSig": {
                      "description": "The properties of the typed data",
                      "type": "array",
                      "items": {
                        "description": "The name and type of the property",
                        "type": "object",
                        "properties": {
                          "name": {
                            "description": "The name of typed data",
                            "type": "string"
                          },
                          "type": {
                            "description": "The type typed data",
                            "type": "string"
                          }
                        },
                        "required": ["name", "type"]
                      }
                    }
                  },
                  "required": ["types"]
                },
                "domain": {
                  "description": "The domain of the signed typed data",
                  "type": "object",
                  "properties": {
                    "name": {
                      "description": "The name of the signed typed data",
                      "type": "string"
                    },
                    "version": {
                      "description": "The version of the signed typed data",
                      "type": "string"
                    },
                    "chainId": {
                      "description": "The chain id of the signed typed data",
                      "type": "number"
                    },
                    "verifyingContract": {
                      "description": "The verifying contract",
                      "type": "string"
                    }
                  },
                  "required": [
                    "name",
                    "version",
                    "chainId",
                    "verifyingContract"
                  ]
                },
                "value": {
                  "description": "The value of the signed typed data",
                  "type": "object",
                  "properties": {
                    "profileId": {
                      "description": "The profile id doing the comment",
                      "type": "string"
                    },
                    "profileIdPointed": {
                      "description": "The profile id which the comment is being made on",
                      "type": "string"
                    },
                    "pubIdPointed": {
                      "description": "The publication id which the comment is being made on",
                      "type": "string"
                    },
                    "contentURI": {
                      "description": "The content metadata URI",
                      "type": "string"
                    },
                    "collectModule": {
                      "description": "The collect module address - will always be a revert collect module at the moment",
                      "type": "string"
                    },
                    "collectModuleInitData": {
                      "description": "The collect module init data - will always be empty bytes for now",
                      "type": "string"
                    },
                    "referenceModule": {
                      "description": "The reference module will always be address(0) for now",
                      "type": "string"
                    },
                    "referenceModuleData": {
                      "description": "The reference module data - will always be empty bytes for now",
                      "type": "string"
                    },
                    "referenceModuleInitData": {
                      "description": "The reference module init data - will always be empty bytes for now",
                      "type": "string"
                    },
                    "nonce": {
                      "description": "The signature nonce",
                      "type": "number"
                    },
                    "deadline": {
                      "description": "The signature deadline in unix form",
                      "type": "number"
                    }
                  },
                  "required": [
                    "profileId",
                    "profileIdPointed",
                    "pubIdPointed",
                    "contentURI",
                    "collectModule",
                    "collectModuleInitData",
                    "referenceModule",
                    "referenceModuleInitData",
                    "referenceModuleData",
                    "nonce",
                    "deadline"
                  ]
                }
              },
              "required": ["types", "domain", "value"]
            },
            "blockHash": {
              "description": "The block hash the submitter simulated this transaction on",
              "type": "string"
            },
            "blockNumber": {
              "description": "The block number the submitter simulated this transaction on",
              "type": "number"
            },
            "blockTimestamp": {
              "description": "The block unix timestamp of the simulated transaction",
              "type": "number"
            }
          },
          "required": [
            "signature",
            "signedByDelegate",
            "signatureDeadline",
            "typedData",
            "blockHash",
            "blockNumber",
            "blockTimestamp"
          ]
        },
        "pointer": {
          "description": "The pointer this publication is referencing",
          "type": "object",
          "properties": {
            "location": {
              "description": "The location of the pointer publication proofs on the data availability layer",
              "type": "string"
            },
            "type": {
              "description": "the type of the publication on the data availability layer `ON_DA` or `ON_EVM_CHAIN` - for now you can not do a DA publication on a on-chain publication so will always be `ON_DA`",
              "type": "string"
            }
          },
          "required": ["location", "type"]
        }
      },
      "required": ["thisPublication", "pointer"]
    },
    "publicationId": {
      "description": "The id of the publication, which is built up of the profileId + pubId + `DA` + first eight chars of the dataAvailabilityId (so it will always be unique)",
      "type": "string"
    },
    "event": {
      "description": "This is trying to shape what you would get within an `EVM` event so you can easily parse it and understand it. This will always be identical to the EVM event data structure.",
      "type": "object",
      "properties": {
        "profileId": {
          "description": "The profileId which did the publication",
          "type": "string"
        },
        "pubId": {
          "description": "The pubId for the publication",
          "type": "string"
        },
        "contentURI": {
          "description": "The contentURI aka metadata for the publication",
          "type": "string"
        },
        "profileIdPointed": {
          "description": "The profile id of the comment is being made on",
          "type": "string"
        },
        "pubIdPointed": {
          "description": "The pub id which the comment is being made on",
          "type": "string"
        },
        "referenceModuleData": {
          "description": "The reference module data - will always be empty hex for now",
          "type": "string"
        },
        "collectModule": {
          "description": "The collect module, for now it will always be revert module",
          "type": "string"
        },
        "collectModuleReturnData": {
          "description": "The collect module return data, will always for now be empty byte",
          "type": "string"
        },
        "referenceModule": {
          "description": "The reference module, will always be address(0) for now",
          "type": "string"
        },
        "referenceModuleReturnData": {
          "description": "The reference module return data, will always for now be empty byte",
          "type": "string"
        },
        "timestamp": {
          "description": "The timestamp date in milliseconds",
          "type": "number"
        }
      },
      "required": [
        "profileId",
        "pubId",
        "contentURI",
        "profileIdPointed",
        "pubIdPointed",
        "referenceModuleData",
        "collectModule",
        "collectModuleReturnData",
        "referenceModule",
        "referenceModuleReturnData",
        "timestamp"
      ]
    }
  },
  "required": [
    "dataAvailabilityId",
    "type",
    "timestampProofs",
    "chainProofs",
    "publicationId",
    "event"
  ]
}
```

##### V2 metadata

```json
{
  "$schema": "https://json-schema.org/draft/2020-12/schema",
  "type": "object",
  "title": "Momoka schema for comment v2",
  "properties": {
    "signature": {
      "description": "The signature of the entire payload signed by the submitter",
      "type": "string"
    },
    "dataAvailabilityId": {
      "type": "string",
      "description": "The id of the publication on the data availability layer; it is just a GUID"
    },
    "type": {
      "description": "`POST_CREATED`, `COMMENT_CREATED`, `MIRROR_CREATED` the DA action type which has been submitted",
      "type": "COMMENT_CREATED"
    },
    "timestampProofs": {
      "type": "object",
      "properties": {
        "type": {
          "description": "`BUNDLR` - who has supplied us with the timestamp proofs",
          "type": "string"
        },
        "hashPrefix": {
          "description": "The timestamp proof hash prefix",
          "type": "number"
        },
        "response": {
          "description": "The response from the timestamp proof provider",
          "type": "object",
          "properties": {
            "id": {
              "description": "The id of the timestamp proof",
              "type": "string"
            },
            "timestamp": {
              "description": "The timestamp date in milliseconds",
              "type": "number"
            },
            "version": {
              "description": "The version of the timestamp proof",
              "type": "string"
            },
            "public": {
              "description": "The public key used sign for the timestamp proofs",
              "type": "string"
            },
            "signature": {
              "description": "The signature for the timestamp proofs",
              "type": "string"
            },
            "deadlineHeight": {
              "description": "Internal deadline height for the timestamp proof",
              "type": "string"
            },
            "block": {
              "description": "Internal block for the timestamp proof (this is not an evm block)",
              "type": "number"
            },
            "validatorSignatures": {
              "description": "Internal validator signatures for the timestamp proof (this will always be an empty array for now until Bundlr is decentralised)",
              "type": "array",
              "items": {
                "type": "string"
              }
            }
          },
          "required": [
            "id",
            "timestamp",
            "version",
            "public",
            "signature",
            "deadlineHeight",
            "block",
            "validatorSignatures"
          ]
        }
      },
      "required": ["type", "hashPrefix", "response"]
    },
    "chainProofs": {
      "description": "The proofs",
      "type": "object",
      "properties": {
        "thisPublication": {
          "type": "object",
          "properties": {
            "signature": {
              "description": "The transaction signature",
              "type": "string"
            },
            "signedByDelegate": {
              "description": "If the signature was signed by a delegate/dispatcher",
              "type": "boolean"
            },
            "signatureDeadline": {
              "description": "The deadline of the signature in unix form",
              "type": "number"
            },
            "typedData": {
              "description": "The typed data of the transaction; this uses the signed typed data spec",
              "type": "object",
              "properties": {
                "types": {
                  "description": "The types of the signed typed data",
                  "type": "object",
                  "properties": {
                    "Comment": {
                      "description": "The properties of the typed data",
                      "type": "array",
                      "items": {
                        "description": "The name and type of the property",
                        "type": "object",
                        "properties": {
                          "name": {
                            "description": "The name of typed data",
                            "type": "string"
                          },
                          "type": {
                            "description": "The type typed data",
                            "type": "string"
                          }
                        },
                        "required": ["name", "type"]
                      }
                    }
                  },
                  "required": ["types"]
                },
                "domain": {
                  "description": "The domain of the signed typed data",
                  "type": "object",
                  "properties": {
                    "name": {
                      "description": "The name of the signed typed data",
                      "type": "string"
                    },
                    "version": {
                      "description": "The version of the signed typed data",
                      "type": "string"
                    },
                    "chainId": {
                      "description": "The chain id of the signed typed data",
                      "type": "number"
                    },
                    "verifyingContract": {
                      "description": "The verifying contract",
                      "type": "string"
                    }
                  },
                  "required": [
                    "name",
                    "version",
                    "chainId",
                    "verifyingContract"
                  ]
                },
                "value": {
                  "description": "The value of the signed typed data",
                  "type": "object",
                  "properties": {
                    "profileId": {
                      "description": "The profile id doing the publication",
                      "type": "string"
                    },
                    "pointedProfileId": {
                      "description": "The profile id which the comment is being made on",
                      "type": "string"
                    },
                    "pointedPubId": {
                      "description": "The publication id which the comment is being made on",
                      "type": "string"
                    },
                    "contentURI": {
                      "description": "The content metadata URI",
                      "type": "string"
                    },
                    "actionModules": {
                      "description": "The action modules - will always be empty for now",
                      "type": "array"
                    },
                    "actionModulesInitDatas": {
                      "description": "The action modules init datas - will always be empty for now",
                      "type": "array"
                    },
                    "referenceModule": {
                      "description": "The reference module will always be address(0) for now",
                      "type": "string"
                    },
                    "referenceModuleData": {
                      "description": "The reference module data - will always be empty bytes for now",
                      "type": "string"
                    },
                    "referenceModuleInitData": {
                      "description": "The reference module init data will - will always be empty bytes for now",
                      "type": "string"
                    },
                    "referrerProfileIds": {
                      "description": "The profile ids this publication references - will always be empty for now",
                      "type": "array"
                    },
                    "referrerPubIds": {
                      "description": "The pub ids this publication references - will always be empty for now",
                      "type": "array"
                    },
                    "nonce": {
                      "description": "The signature nonce",
                      "type": "number"
                    },
                    "deadline": {
                      "description": "The signature deadline in unix form",
                      "type": "number"
                    }
                  },
                  "required": [
                    "profileId",
                    "pointedProfileId",
                    "pointedPubId",
                    "contentURI",
                    "actionModules",
                    "actionModulesInitDatas",
                    "referenceModule",
                    "referenceModuleData",
                    "referenceModuleInitData",
                    "referrerProfileIds",
                    "referrerPubIds",
                    "nonce",
                    "deadline"
                  ]
                }
              },
              "required": ["types", "domain", "value"]
            },
            "blockHash": {
              "description": "The block hash the submitter simulated this transaction on",
              "type": "string"
            },
            "blockNumber": {
              "description": "The block number the submitter simulated this transaction on",
              "type": "number"
            },
            "blockTimestamp": {
              "description": "The block unix timestamp of the simulated transaction",
              "type": "number"
            }
          },
          "required": [
            "signature",
            "signedByDelegate",
            "signatureDeadline",
            "typedData",
            "blockHash",
            "blockNumber",
            "blockTimestamp"
          ]
        }
      },
      "required": ["thisPublication"]
    },
    "publicationId": {
      "description": "The id of the publication, which is built up of the profileId + pubId + `DA` + first eight chars of the dataAvailabilityId (so it will always be unique)",
      "type": "string"
    },
    "event": {
      "type": "object",
      "description": "This is trying to shape what you would get within an `EVM` event so you can easily parse it and understand it. This will always be identical to the EVM event data structure.",
      "properties": {
        "commentParams": {
          "type": "object",
          "properties": {
            "profileId": {
              "type": "string",
              "description": "The profileId which did the publication"
            },
            "contentURI": {
              "type": "string",
              "description": "The contentURI aka metadata for the publication"
            },
            "actionModules": {
              "type": "array",
              "description": "The array of action modules, for now this will always be empty"
            },
            "actionModulesInitDatas": {
              "type": "array",
              "description": "The array of action modules init data, for now this will always be empty"
            },
            "referenceModule": {
              "type": "string",
              "description": "The reference module, will always be address(0) for now"
            },
            "referenceModuleInitData": {
              "type": "string",
              "description": "The reference module init data, will always for now be empty byte"
            },
            "referrerProfileIds": {
              "description": "The profile ids this publication references - will always be empty for now",
              "type": "array"
            },
            "referrerPubIds": {
              "description": "The pub ids this publication references - will always be empty for now",
              "type": "array"
            },

            "pointedProfileId": {
              "description": "The profile id of the comment is being made on",
              "type": "string"
            },
            "pointedPubId": {
              "description": "The pub ids this publication references - will always be empty for now",
              "type": "string"
            }
          },
          "required": [
            "profileId",
            "contentURI",
            "actionModules",
            "actionModulesInitDatas",
            "referenceModule",
            "referenceModuleInitData",
            "referrerProfileIds",
            "referrerPubIds",
            "pointedProfileId",
            "pointedPubId"
          ]
        },
        "pubId": {
          "type": "string",
          "description": "The pubId for the publication"
        },
        "actionModulesInitReturnDatas": {
          "type": "array",
          "description": "The action modules init return datas, will always be empty for now"
        },
        "referenceModuleReturnData": {
          "description": "The reference module return data, will always for now be empty byte",
          "type": "string"
        },
        "referenceModuleInitReturnData": {
          "type": "string",
          "description": "The reference module init return data, will always for now be empty byte"
        },
        "transactionExecutor": {
          "type": "string",
          "description": "The address who executed transaction"
        },
        "timestamp": {
          "description": "The timestamp date in milliseconds",
          "type": "number"
        }
      },
      "required": [
        "commentParams",
        "pubId",
        "actionModulesInitReturnDatas",
        "referenceModuleReturnData",
        "referenceModuleInitReturnData",
        "transactionExecutor",
        "timestamp"
      ]
    }
  },
  "required": [
    "signature",
    "dataAvailabilityId",
    "type",
    "timestampProofs",
    "chainProofs",
    "publicationId",
    "event"
  ]
}
```

#### MIRROR_CREATED

This is a DA mirror. Very similar to DA post/comment minus the `type`, `typedData` and some `events` properties

##### V1 metadata

```json
{
  "$schema": "https://json-schema.org/draft/2020-12/schema",
  "title": "The data availability layer schema",
  "description": "The data availability layer schema",
  "type": "object",
  "properties": {
    "dataAvailabilityId": {
      "description": "The id of the publication on the data availability layer; it is just a GUID",
      "type": "guid"
    },
    "signature": {
      "description": "The signature of the entire payload signed by the submitter",
      "type": "string"
    },
    "type": {
      "description": "`POST_CREATED`, `COMMENT_CREATED`, `MIRROR_CREATED` the DA action type which has been submitted",
      "type": "COMMENT_CREATED"
    },
    "timestampProofs": {
      "description": "Details for the timestamp proofs",
      "type": "object",
      "properties": {
        "type": {
          "description": "`BUNDLR` - who has supplied us with the timestamp proofs",
          "type": "string"
        },
        "hashPrefix": {
          "description": "The timestamp proof hash prefix",
          "type": "number"
        },
        "response": {
          "description": "The response from the timestamp proof provider",
          "type": "object",
          "properties": {
            "id": {
              "description": "The id of the timestamp proof",
              "type": "string"
            },
            "timestamp": {
              "description": "The timestamp date in milliseconds",
              "type": "number"
            },
            "version": {
              "description": "The version of the timestamp proof",
              "type": "string"
            },
            "public": {
              "description": "The public key used sign for the timestamp proofs",
              "type": "string"
            },
            "signature": {
              "description": "The signature for the timestamp proofs",
              "type": "string"
            },
            "deadlineHeight": {
              "description": "Internal deadline height for the timestamp proof",
              "type": "string"
            },
            "block": {
              "description": "Internal block for the timestamp proof (this is not an evm block)",
              "type": "number"
            },
            "validatorSignatures": {
              "description": "Internal validator signatures for the timestamp proof (this will always be an empty array for now until Bundlr is decentralised)",
              "type": "array",
              "items": {
                "type": "string"
              }
            }
          },
          "required": [
            "id",
            "timestamp",
            "version",
            "public",
            "signature",
            "deadlineHeight",
            "block",
            "validatorSignatures"
          ]
        }
      },
      "required": ["type", "hashPrefix", "response"]
    },
    "chainProofs": {
      "description": "The proofs",
      "type": "object",
      "properties": {
        "thisPublication": {
          "description": "The publication being submitted",
          "type": "object",
          "properties": {
            "signature": {
              "description": "The transaction signature",
              "type": "string"
            },
            "signedByDelegate": {
              "description": "If the signature was signed by a delegate/dispatcher",
              "type": "boolean"
            },
            "signatureDeadline": {
              "description": "The deadline of the signature in unix form",
              "type": "number"
            },
            "typedData": {
              "description": "The typed data of the transaction; this uses the signed typed data spec",
              "type": "object",
              "properties": {
                "types": {
                  "description": "The types of the signed typed data",
                  "type": "object",
                  "properties": {
                    "MirrorWithSig": {
                      "description": "The properties of the typed data",
                      "type": "array",
                      "items": {
                        "description": "The name and type of the property",
                        "type": "object",
                        "properties": {
                          "name": {
                            "description": "The name of typed data",
                            "type": "string"
                          },
                          "type": {
                            "description": "The type typed data",
                            "type": "string"
                          }
                        },
                        "required": ["name", "type"]
                      }
                    }
                  },
                  "required": ["types"]
                },
                "domain": {
                  "description": "The domain of the signed typed data",
                  "type": "object",
                  "properties": {
                    "name": {
                      "description": "The name of the signed typed data",
                      "type": "string"
                    },
                    "version": {
                      "description": "The version of the signed typed data",
                      "type": "string"
                    },
                    "chainId": {
                      "description": "The chain id of the signed typed data",
                      "type": "number"
                    },
                    "verifyingContract": {
                      "description": "The verifying contract",
                      "type": "string"
                    }
                  },
                  "required": [
                    "name",
                    "version",
                    "chainId",
                    "verifyingContract"
                  ]
                },
                "value": {
                  "description": "The value of the signed typed data",
                  "type": "object",
                  "properties": {
                    "profileId": {
                      "description": "The profile id doing the comment",
                      "type": "string"
                    },
                    "profileIdPointed": {
                      "description": "The profile id which the comment is being made on",
                      "type": "string"
                    },
                    "pubIdPointed": {
                      "description": "The publication id which the comment is being made on",
                      "type": "string"
                    },
                    "referenceModule": {
                      "description": "The reference module will always be address(0) for now",
                      "type": "string"
                    },
                    "referenceModuleData": {
                      "description": "The reference module data - will always be empty bytes for now",
                      "type": "string"
                    },
                    "referenceModuleInitData": {
                      "description": "The reference module init data - will always be empty bytes for now",
                      "type": "string"
                    },
                    "nonce": {
                      "description": "The signature nonce",
                      "type": "number"
                    },
                    "deadline": {
                      "description": "The signature deadline in unix form",
                      "type": "number"
                    }
                  },
                  "required": [
                    "profileId",
                    "profileIdPointed",
                    "pubIdPointed",
                    "referenceModule",
                    "referenceModuleInitData",
                    "referenceModuleData",
                    "nonce",
                    "deadline"
                  ]
                }
              },
              "required": ["types", "domain", "value"]
            },
            "blockHash": {
              "description": "The block hash the submitter simulated this transaction on",
              "type": "string"
            },
            "blockNumber": {
              "description": "The block number the submitter simulated this transaction on",
              "type": "number"
            },
            "blockTimestamp": {
              "description": "The block unix timestamp of the simulated transaction",
              "type": "number"
            }
          },
          "required": [
            "signature",
            "signedByDelegate",
            "signatureDeadline",
            "typedData",
            "blockHash",
            "blockNumber",
            "blockTimestamp"
          ]
        },
        "pointer": {
          "description": "The pointer this publication is referencing",
          "type": "object",
          "properties": {
            "location": {
              "description": "The location of the pointer publication proofs on the data availability layer",
              "type": "string"
            },
            "type": {
              "description": "the type of the publication on the data availability layer `ON_DA` or `ON_EVM_CHAIN` - for now you can not do a DA publication on a on-chain publication so will always be `ON_DA`",
              "type": "string"
            }
          },
          "required": ["location", "type"]
        }
      },
      "required": ["thisPublication", "pointer"]
    },
    "publicationId": {
      "description": "The id of the publication, which is built up of the profileId + pubId + `DA` + first eight chars of the dataAvailabilityId (so it will always be unique)",
      "type": "string"
    },
    "event": {
      "description": "This is trying to shape what you would get within an `EVM` event so you can easily parse it and understand it. This will always be identical to the EVM event data structure.",
      "type": "object",
      "properties": {
        "profileId": {
          "description": "The profileId which did the mirror",
          "type": "string"
        },
        "pubId": {
          "description": "The pubId for the mirror",
          "type": "string"
        },
        "profileIdPointed": {
          "description": "The profile id of the mirror is being made on",
          "type": "string"
        },
        "pubIdPointed": {
          "description": "The pub id which the mirror is being made on",
          "type": "string"
        },
        "referenceModuleData": {
          "description": "The reference module data - will always be empty hex for now",
          "type": "string"
        },
        "referenceModule": {
          "description": "The reference module, will always be address(0) for now",
          "type": "string"
        },
        "referenceModuleReturnData": {
          "description": "The reference module return data, will always for now be empty byte",
          "type": "string"
        },
        "timestamp": {
          "description": "The timestamp date in milliseconds",
          "type": "number"
        }
      },
      "required": [
        "profileId",
        "pubId",
        "profileIdPointed",
        "pubIdPointed",
        "referenceModuleData",
        "referenceModule",
        "referenceModuleReturnData",
        "timestamp"
      ]
    }
  },
  "required": [
    "dataAvailabilityId",
    "type",
    "timestampProofs",
    "chainProofs",
    "publicationId",
    "event"
  ]
}
```

##### V2 metadata

```json
{
  "$schema": "https://json-schema.org/draft/2020-12/schema",
  "type": "object",
  "title": "Momoka schema for mirror v2",
  "properties": {
    "signature": {
      "description": "The signature of the entire payload signed by the submitter",
      "type": "string"
    },
    "dataAvailabilityId": {
      "type": "string",
      "description": "The id of the publication on the data availability layer; it is just a GUID"
    },
    "type": {
      "description": "`POST_CREATED`, `COMMENT_CREATED`, `MIRROR_CREATED` the DA action type which has been submitted",
      "type": "MIRROR_CREATED"
    },
    "timestampProofs": {
      "type": "object",
      "properties": {
        "type": {
          "description": "`BUNDLR` - who has supplied us with the timestamp proofs",
          "type": "string"
        },
        "hashPrefix": {
          "description": "The timestamp proof hash prefix",
          "type": "number"
        },
        "response": {
          "description": "The response from the timestamp proof provider",
          "type": "object",
          "properties": {
            "id": {
              "description": "The id of the timestamp proof",
              "type": "string"
            },
            "timestamp": {
              "description": "The timestamp date in milliseconds",
              "type": "number"
            },
            "version": {
              "description": "The version of the timestamp proof",
              "type": "string"
            },
            "public": {
              "description": "The public key used sign for the timestamp proofs",
              "type": "string"
            },
            "signature": {
              "description": "The signature for the timestamp proofs",
              "type": "string"
            },
            "deadlineHeight": {
              "description": "Internal deadline height for the timestamp proof",
              "type": "string"
            },
            "block": {
              "description": "Internal block for the timestamp proof (this is not an evm block)",
              "type": "number"
            },
            "validatorSignatures": {
              "description": "Internal validator signatures for the timestamp proof (this will always be an empty array for now until Bundlr is decentralised)",
              "type": "array",
              "items": {
                "type": "string"
              }
            }
          },
          "required": [
            "id",
            "timestamp",
            "version",
            "public",
            "signature",
            "deadlineHeight",
            "block",
            "validatorSignatures"
          ]
        }
      },
      "required": ["type", "hashPrefix", "response"]
    },
    "chainProofs": {
      "description": "The proofs",
      "type": "object",
      "properties": {
        "thisPublication": {
          "type": "object",
          "properties": {
            "signature": {
              "description": "The transaction signature",
              "type": "string"
            },
            "signedByDelegate": {
              "description": "If the signature was signed by a delegate/dispatcher",
              "type": "boolean"
            },
            "signatureDeadline": {
              "description": "The deadline of the signature in unix form",
              "type": "number"
            },
            "typedData": {
              "description": "The typed data of the transaction; this uses the signed typed data spec",
              "type": "object",
              "properties": {
                "types": {
                  "description": "The types of the signed typed data",
                  "type": "object",
                  "properties": {
                    "Mirror": {
                      "description": "The properties of the typed data",
                      "type": "array",
                      "items": {
                        "description": "The name and type of the property",
                        "type": "object",
                        "properties": {
                          "name": {
                            "description": "The name of typed data",
                            "type": "string"
                          },
                          "type": {
                            "description": "The type typed data",
                            "type": "string"
                          }
                        },
                        "required": ["name", "type"]
                      }
                    }
                  },
                  "required": ["types"]
                },
                "domain": {
                  "description": "The domain of the signed typed data",
                  "type": "object",
                  "properties": {
                    "name": {
                      "description": "The name of the signed typed data",
                      "type": "string"
                    },
                    "version": {
                      "description": "The version of the signed typed data",
                      "type": "string"
                    },
                    "chainId": {
                      "description": "The chain id of the signed typed data",
                      "type": "number"
                    },
                    "verifyingContract": {
                      "description": "The verifying contract",
                      "type": "string"
                    }
                  },
                  "required": [
                    "name",
                    "version",
                    "chainId",
                    "verifyingContract"
                  ]
                },
                "value": {
                  "description": "The value of the signed typed data",
                  "type": "object",
                  "properties": {
                    "metadataURI": {
                      "description": "The metadata URI",
                      "type": "string"
                    },
                    "profileId": {
                      "description": "The profile id doing the publication",
                      "type": "string"
                    },
                    "pointedProfileId": {
                      "description": "The profile id which the publication is being made on",
                      "type": "string"
                    },
                    "pointedPubId": {
                      "description": "The publication id which the publication is being made on",
                      "type": "string"
                    },
                    "referenceModuleData": {
                      "description": "The reference module data - will always be empty bytes for now",
                      "type": "string"
                    },
                    "referrerProfileIds": {
                      "description": "The profile ids this publication references - will always be empty for now",
                      "type": "array"
                    },
                    "referrerPubIds": {
                      "description": "The pub ids this publication references - will always be empty for now",
                      "type": "array"
                    },
                    "nonce": {
                      "description": "The signature nonce",
                      "type": "number"
                    },
                    "deadline": {
                      "description": "The signature deadline in unix form",
                      "type": "number"
                    }
                  },
                  "required": [
                    "profileId",
                    "pointedProfileId",
                    "pointedPubId",
                    "metadataURI",
                    "referenceModuleData",
                    "referrerProfileIds",
                    "referrerPubIds",
                    "nonce",
                    "deadline"
                  ]
                }
              },
              "required": ["types", "domain", "value"]
            },
            "blockHash": {
              "description": "The block hash the submitter simulated this transaction on",
              "type": "string"
            },
            "blockNumber": {
              "description": "The block number the submitter simulated this transaction on",
              "type": "number"
            },
            "blockTimestamp": {
              "description": "The block unix timestamp of the simulated transaction",
              "type": "number"
            }
          },
          "required": [
            "signature",
            "signedByDelegate",
            "signatureDeadline",
            "typedData",
            "blockHash",
            "blockNumber",
            "blockTimestamp"
          ]
        }
      },
      "required": ["thisPublication"]
    },
    "publicationId": {
      "description": "The id of the publication, which is built up of the profileId + pubId + `DA` + first eight chars of the dataAvailabilityId (so it will always be unique)",
      "type": "string"
    },
    "event": {
      "type": "object",
      "description": "This is trying to shape what you would get within an `EVM` event so you can easily parse it and understand it. This will always be identical to the EVM event data structure.",
      "properties": {
        "mirrorParams": {
          "type": "object",
          "properties": {
            "profileId": {
              "type": "string",
              "description": "The profileId which did the publication"
            },
            "metadataURI": {
              "type": "string",
              "description": "The metadataURI aka metadata for the publication"
            },
            "referenceModuleData": {
              "type": "string",
              "description": "The reference module data, will always for now be empty byte"
            },
            "referrerProfileIds": {
              "description": "The profile ids this publication references - will always be empty for now",
              "type": "array"
            },
            "referrerPubIds": {
              "description": "The pub ids this publication references - will always be empty for now",
              "type": "array"
            },
            "pointedProfileId": {
              "description": "The profile id of the publication is being made on",
              "type": "string"
            },
            "pointedPubId": {
              "description": "The pub ids this publication references - will always be empty for now",
              "type": "string"
            }
          },
          "required": [
            "profileId",
            "metadataURI",
            "referenceModuleData",
            "referrerProfileIds",
            "referrerPubIds",
            "pointedProfileId",
            "pointedPubId"
          ]
        },
        "pubId": {
          "type": "string",
          "description": "The pubId for the publication"
        },
        "referenceModuleReturnData": {
          "description": "The reference module return data, will always for now be empty byte",
          "type": "string"
        },
        "transactionExecutor": {
          "type": "string",
          "description": "The address who executed transaction"
        },
        "timestamp": {
          "description": "The timestamp date in milliseconds",
          "type": "number"
        }
      },
      "required": [
        "mirrorParams",
        "pubId",
        "actionModulesInitReturnDatas",
        "referenceModuleReturnData",
        "referenceModuleInitReturnData",
        "transactionExecutor",
        "timestamp"
      ]
    }
  },
  "required": [
    "signature",
    "dataAvailabilityId",
    "type",
    "timestampProofs",
    "chainProofs",
    "publicationId",
    "event"
  ]
}
```

#### QUOTE_CREATED

This is a DA mirror. It's very similar to the DA comment.

##### V1 metadata

Quote was not available in V1

##### V2 metadata

```json
{
  "$schema": "https://json-schema.org/draft/2020-12/schema",
  "type": "object",
  "title": "Momoka schema for quote v2",
  "properties": {
    "signature": {
      "description": "The signature of the entire payload signed by the submitter",
      "type": "string"
    },
    "dataAvailabilityId": {
      "type": "string",
      "description": "The id of the publication on the data availability layer; it is just a GUID"
    },
    "type": {
      "description": "`POST_CREATED`, `COMMENT_CREATED`, `MIRROR_CREATED` the DA action type which has been submitted",
      "type": "QUOTE_CREATED"
    },
    "timestampProofs": {
      "type": "object",
      "properties": {
        "type": {
          "description": "`BUNDLR` - who has supplied us with the timestamp proofs",
          "type": "string"
        },
        "hashPrefix": {
          "description": "The timestamp proof hash prefix",
          "type": "number"
        },
        "response": {
          "description": "The response from the timestamp proof provider",
          "type": "object",
          "properties": {
            "id": {
              "description": "The id of the timestamp proof",
              "type": "string"
            },
            "timestamp": {
              "description": "The timestamp date in milliseconds",
              "type": "number"
            },
            "version": {
              "description": "The version of the timestamp proof",
              "type": "string"
            },
            "public": {
              "description": "The public key used sign for the timestamp proofs",
              "type": "string"
            },
            "signature": {
              "description": "The signature for the timestamp proofs",
              "type": "string"
            },
            "deadlineHeight": {
              "description": "Internal deadline height for the timestamp proof",
              "type": "string"
            },
            "block": {
              "description": "Internal block for the timestamp proof (this is not an evm block)",
              "type": "number"
            },
            "validatorSignatures": {
              "description": "Internal validator signatures for the timestamp proof (this will always be an empty array for now until Bundlr is decentralised)",
              "type": "array",
              "items": {
                "type": "string"
              }
            }
          },
          "required": [
            "id",
            "timestamp",
            "version",
            "public",
            "signature",
            "deadlineHeight",
            "block",
            "validatorSignatures"
          ]
        }
      },
      "required": ["type", "hashPrefix", "response"]
    },
    "chainProofs": {
      "description": "The proofs",
      "type": "object",
      "properties": {
        "thisPublication": {
          "type": "object",
          "properties": {
            "signature": {
              "description": "The transaction signature",
              "type": "string"
            },
            "signedByDelegate": {
              "description": "If the signature was signed by a delegate/dispatcher",
              "type": "boolean"
            },
            "signatureDeadline": {
              "description": "The deadline of the signature in unix form",
              "type": "number"
            },
            "typedData": {
              "description": "The typed data of the transaction; this uses the signed typed data spec",
              "type": "object",
              "properties": {
                "types": {
                  "description": "The types of the signed typed data",
                  "type": "object",
                  "properties": {
                    "Quote": {
                      "description": "The properties of the typed data",
                      "type": "array",
                      "items": {
                        "description": "The name and type of the property",
                        "type": "object",
                        "properties": {
                          "name": {
                            "description": "The name of typed data",
                            "type": "string"
                          },
                          "type": {
                            "description": "The type typed data",
                            "type": "string"
                          }
                        },
                        "required": ["name", "type"]
                      }
                    }
                  },
                  "required": ["types"]
                },
                "domain": {
                  "description": "The domain of the signed typed data",
                  "type": "object",
                  "properties": {
                    "name": {
                      "description": "The name of the signed typed data",
                      "type": "string"
                    },
                    "version": {
                      "description": "The version of the signed typed data",
                      "type": "string"
                    },
                    "chainId": {
                      "description": "The chain id of the signed typed data",
                      "type": "number"
                    },
                    "verifyingContract": {
                      "description": "The verifying contract",
                      "type": "string"
                    }
                  },
                  "required": [
                    "name",
                    "version",
                    "chainId",
                    "verifyingContract"
                  ]
                },
                "value": {
                  "description": "The value of the signed typed data",
                  "type": "object",
                  "properties": {
                    "profileId": {
                      "description": "The profile id doing the publication",
                      "type": "string"
                    },
                    "pointedProfileId": {
                      "description": "The profile id which the quote is being made on",
                      "type": "string"
                    },
                    "pointedPubId": {
                      "description": "The publication id which the quote is being made on",
                      "type": "string"
                    },
                    "contentURI": {
                      "description": "The content metadata URI",
                      "type": "string"
                    },
                    "actionModules": {
                      "description": "The action modules - will always be empty for now",
                      "type": "array"
                    },
                    "actionModulesInitDatas": {
                      "description": "The action modules init datas - will always be empty for now",
                      "type": "array"
                    },
                    "referenceModule": {
                      "description": "The reference module will always be address(0) for now",
                      "type": "string"
                    },
                    "referenceModuleData": {
                      "description": "The reference module data - will always be empty bytes for now",
                      "type": "string"
                    },
                    "referenceModuleInitData": {
                      "description": "The reference module init data will - will always be empty bytes for now",
                      "type": "string"
                    },
                    "referrerProfileIds": {
                      "description": "The profile ids this publication references - will always be empty for now",
                      "type": "array"
                    },
                    "referrerPubIds": {
                      "description": "The pub ids this publication references - will always be empty for now",
                      "type": "array"
                    },
                    "nonce": {
                      "description": "The signature nonce",
                      "type": "number"
                    },
                    "deadline": {
                      "description": "The signature deadline in unix form",
                      "type": "number"
                    }
                  },
                  "required": [
                    "profileId",
                    "pointedProfileId",
                    "pointedPubId",
                    "contentURI",
                    "actionModules",
                    "actionModulesInitDatas",
                    "referenceModule",
                    "referenceModuleData",
                    "referenceModuleInitData",
                    "referrerProfileIds",
                    "referrerPubIds",
                    "nonce",
                    "deadline"
                  ]
                }
              },
              "required": ["types", "domain", "value"]
            },
            "blockHash": {
              "description": "The block hash the submitter simulated this transaction on",
              "type": "string"
            },
            "blockNumber": {
              "description": "The block number the submitter simulated this transaction on",
              "type": "number"
            },
            "blockTimestamp": {
              "description": "The block unix timestamp of the simulated transaction",
              "type": "number"
            }
          },
          "required": [
            "signature",
            "signedByDelegate",
            "signatureDeadline",
            "typedData",
            "blockHash",
            "blockNumber",
            "blockTimestamp"
          ]
        }
      },
      "required": ["thisPublication"]
    },
    "publicationId": {
      "description": "The id of the publication, which is built up of the profileId + pubId + `DA` + first eight chars of the dataAvailabilityId (so it will always be unique)",
      "type": "string"
    },
    "event": {
      "type": "object",
      "description": "This is trying to shape what you would get within an `EVM` event so you can easily parse it and understand it. This will always be identical to the EVM event data structure.",
      "properties": {
        "quoteParams": {
          "type": "object",
          "properties": {
            "profileId": {
              "type": "string",
              "description": "The profileId which did the publication"
            },
            "contentURI": {
              "type": "string",
              "description": "The contentURI aka metadata for the publication"
            },
            "actionModules": {
              "type": "array",
              "description": "The array of action modules, for now this will always be empty"
            },
            "actionModulesInitDatas": {
              "type": "array",
              "description": "The array of action modules init data, for now this will always be empty"
            },
            "referenceModule": {
              "type": "string",
              "description": "The reference module, will always be address(0) for now"
            },
            "referenceModuleInitData": {
              "type": "string",
              "description": "The reference module init data, will always for now be empty byte"
            },
            "referrerProfileIds": {
              "description": "The profile ids this publication references - will always be empty for now",
              "type": "array"
            },
            "referrerPubIds": {
              "description": "The pub ids this publication references - will always be empty for now",
              "type": "array"
            },
            "pointedProfileId": {
              "description": "The profile id of the quote is being made on",
              "type": "string"
            },
            "pointedPubId": {
              "description": "The pub ids this quote references - will always be empty for now",
              "type": "string"
            }
          },
          "required": [
            "profileId",
            "contentURI",
            "actionModules",
            "actionModulesInitDatas",
            "referenceModule",
            "referenceModuleInitData",
            "referrerProfileIds",
            "referrerPubIds",
            "pointedProfileId",
            "pointedPubId"
          ]
        },
        "pubId": {
          "type": "string",
          "description": "The pubId for the publication"
        },
        "actionModulesInitReturnDatas": {
          "type": "array",
          "description": "The action modules init return datas, will always be empty for now"
        },
        "referenceModuleReturnData": {
          "description": "The reference module return data, will always for now be empty byte",
          "type": "string"
        },
        "referenceModuleInitReturnData": {
          "type": "string",
          "description": "The reference module init return data, will always for now be empty byte"
        },
        "transactionExecutor": {
          "type": "string",
          "description": "The address who executed transaction"
        },
        "timestamp": {
          "description": "The timestamp date in milliseconds",
          "type": "number"
        }
      },
      "required": [
        "quoteParams",
        "pubId",
        "actionModulesInitReturnDatas",
        "referenceModuleReturnData",
        "referenceModuleInitReturnData",
        "transactionExecutor",
        "timestamp"
      ]
    }
  },
  "required": [
    "signature",
    "dataAvailabilityId",
    "type",
    "timestampProofs",
    "chainProofs",
    "publicationId",
    "event"
  ]
}
```

## Technical code and how to run a verifier

We have 2 implementations of momoka one in node which supports browsers also and one in rust:

- [momoka-node](./momoka-node/) - you can run the node verifier very easily and it also have indexer tools. Alongside this it has packages to run the verifier on the client side.
- [momoka-rust](./momoka-rs/) - this is currently only supported lens v1 and will be migrated to lens v2 soon. Rust is the beta client verifier and eventually we like the rust client to be the main client.

## Acknowledgements

### Bundlr

A special thank you to [Bundlr](https://bundlr.network/) for making this project possible with their cutting-edge technology. We are grateful to their exceptional team for their collaboration and support.

### Arweave

We also extend our gratitude to [Arweave](https://www.arweave.org/) for providing decentralized storage solutions for our data, contributing to the overall success of the DA project.<|MERGE_RESOLUTION|>--- conflicted
+++ resolved
@@ -1517,24 +1517,6 @@
             "blockNumber",
             "blockTimestamp"
           ]
-<<<<<<< HEAD
-=======
-        },
-        "pointer": {
-          "description": "The pointer this publication is referencing",
-          "type": "object",
-          "properties": {
-            "location": {
-              "description": "The location of the pointer publication proofs on the data availability layer",
-              "type": "string"
-            },
-            "type": {
-              "description": "the type of the publication on the data availability layer `ON_DA` or `ON_EVM_CHAIN` - for now you can not do a DA publication on an on-chain publication so will always be `ON_DA`",
-              "type": "string"
-            }
-          },
-          "required": ["location", "type"]
->>>>>>> a639bb55
         }
       },
       "required": ["thisPublication"]
@@ -1894,7 +1876,7 @@
               "type": "string"
             },
             "type": {
-              "description": "the type of the publication on the data availability layer `ON_DA` or `ON_EVM_CHAIN` - for now you can not do a DA publication on a on-chain publication so will always be `ON_DA`",
+              "description": "the type of the publication on the data availability layer `ON_DA` or `ON_EVM_CHAIN` - for now you can not do a DA publication on an on-chain publication so will always be `ON_DA`",
               "type": "string"
             }
           },
